// Copyright (c) Microsoft Corporation.
// Licensed under the MIT license.

#include "pch.h"
#include "CommandPalette.h"

#include <LibraryResources.h>

#include "CommandPalette.g.cpp"

using namespace winrt;
using namespace winrt::TerminalApp;
using namespace winrt::Windows::UI::Core;
using namespace winrt::Windows::UI::Xaml;
using namespace winrt::Windows::System;
using namespace winrt::Windows::Foundation;
using namespace winrt::Windows::Foundation::Collections;
using namespace winrt::Microsoft::Terminal::Settings::Model;

namespace winrt::TerminalApp::implementation
{
    CommandPalette::CommandPalette() :
        _switcherStartIdx{ 0 }
    {
        InitializeComponent();

        _filteredActions = winrt::single_threaded_observable_vector<Command>();
        _nestedActionStack = winrt::single_threaded_vector<Command>();
        _currentNestedCommands = winrt::single_threaded_vector<Command>();
        _allCommands = winrt::single_threaded_vector<Command>();
        _allTabActions = winrt::single_threaded_vector<Command>();

        _switchToMode(CommandPaletteMode::ActionMode);

        if (CommandPaletteShadow())
        {
            // Hook up the shadow on the command palette to the backdrop that
            // will actually show it. This needs to be done at runtime, and only
            // if the shadow actually exists. ThemeShadow isn't supported below
            // version 18362.
            CommandPaletteShadow().Receivers().Append(_shadowBackdrop());
            // "raise" the command palette up by 16 units, so it will cast a shadow.
            _backdrop().Translation({ 0, 0, 16 });
        }

        // Whatever is hosting us will enable us by setting our visibility to
        // "Visible". When that happens, set focus to our search box.
        RegisterPropertyChangedCallback(UIElement::VisibilityProperty(), [this](auto&&, auto&&) {
            if (Visibility() == Visibility::Visible)
            {
                if (_currentMode == CommandPaletteMode::TabSwitchMode)
                {
                    _searchBox().Visibility(Visibility::Collapsed);
                    _filteredActionsView().Focus(FocusState::Keyboard);
                    _filteredActionsView().SelectedIndex(_switcherStartIdx);
                    _filteredActionsView().ScrollIntoView(_filteredActionsView().SelectedItem());

                    // Do this right after becoming visible so we can quickly catch scenarios where
                    // modifiers aren't held down (e.g. command palette invocation).
                    _anchorKeyUpHandler();
                }
                else
                {
                    _searchBox().Focus(FocusState::Programmatic);
                    _updateFilteredActions();
                    _filteredActionsView().SelectedIndex(0);
                }

                TraceLoggingWrite(
                    g_hTerminalAppProvider, // handle to TerminalApp tracelogging provider
                    "CommandPaletteOpened",
                    TraceLoggingDescription("Event emitted when the Command Palette is opened"),
                    TraceLoggingWideString(L"Action", "Mode", "which mode the palette was opened in"),
                    TraceLoggingKeyword(MICROSOFT_KEYWORD_MEASURES),
                    TelemetryPrivacyDataTag(PDT_ProductAndServicePerformance));
            }
            else
            {
                // Raise an event to return control to the Terminal.
                _dismissPalette();
            }
        });

        // Focusing the ListView when the Command Palette control is set to Visible
        // for the first time fails because the ListView hasn't finished loading by
        // the time Focus is called. Luckily, We can listen to SizeChanged to know
        // when the ListView has been measured out and is ready, and we'll immediately
        // revoke the handler because we only needed to handle it once on initialization.
        _sizeChangedRevoker = _filteredActionsView().SizeChanged(winrt::auto_revoke, [this](auto /*s*/, auto /*e*/) {
            if (_currentMode == CommandPaletteMode::TabSwitchMode)
            {
                _filteredActionsView().Focus(FocusState::Keyboard);
            }
            _sizeChangedRevoker.revoke();
        });

        _filteredActionsView().SelectionChanged({ this, &CommandPalette::_selectedCommandChanged });
    }

    // Method Description:
    // - Moves the focus up or down the list of commands. If we're at the top,
    //   we'll loop around to the bottom, and vice-versa.
    // Arguments:
    // - moveDown: if true, we're attempting to move to the next item in the
    //   list. Otherwise, we're attempting to move to the previous.
    // Return Value:
    // - <none>
    void CommandPalette::SelectNextItem(const bool moveDown)
    {
        const auto selected = _filteredActionsView().SelectedIndex();
        const int numItems = ::base::saturated_cast<int>(_filteredActionsView().Items().Size());
        // Wraparound math. By adding numItems and then calculating modulo numItems,
        // we clamp the values to the range [0, numItems) while still supporting moving
        // upward from 0 to numItems - 1.
        const auto newIndex = ((numItems + selected + (moveDown ? 1 : -1)) % numItems);
        _filteredActionsView().SelectedIndex(newIndex);
        _filteredActionsView().ScrollIntoView(_filteredActionsView().SelectedItem());
    }

    // Method Description:
    // - Called when the command selection changes. We'll use this in the tab
    //   switcher to "preview" tabs as the user navigates the list of tabs. To
    //   do that, we'll dispatch the switch to tab command for this tab, but not
    //   dismiss the switcher.
    // Arguments:
    // - <unused>
    // Return Value:
    // - <none>
    void CommandPalette::_selectedCommandChanged(const IInspectable& /*sender*/,
                                                 const Windows::UI::Xaml::RoutedEventArgs& /*args*/)
    {
        if (_currentMode == CommandPaletteMode::TabSwitchMode)
        {
            const auto& selectedCommand = _filteredActionsView().SelectedItem();
            if (const auto& command = selectedCommand.try_as<Command>())
            {
                const auto& actionAndArgs = command.Action();
                _dispatch.DoAction(actionAndArgs);
            }
        }
    }

    void CommandPalette::_previewKeyDownHandler(IInspectable const& /*sender*/,
                                                Windows::UI::Xaml::Input::KeyRoutedEventArgs const& e)
    {
        auto key = e.OriginalKey();

        // Some keypresses such as Tab, Return, Esc, and Arrow Keys are ignored by controls because
        // they're not considered input key presses. While they don't raise KeyDown events,
        // they do raise PreviewKeyDown events.
        //
        // Only give anchored tab switcher the ability to cycle through tabs with the tab button.
        // For unanchored mode, accessibility becomes an issue when we try to hijack tab since it's
        // a really widely used keyboard navigation key.
        if (_currentMode == CommandPaletteMode::TabSwitchMode && key == VirtualKey::Tab)
        {
            auto const state = CoreWindow::GetForCurrentThread().GetKeyState(winrt::Windows::System::VirtualKey::Shift);
            if (WI_IsFlagSet(state, CoreVirtualKeyStates::Down))
            {
                SelectNextItem(false);
                e.Handled(true);
            }
            else
            {
                SelectNextItem(true);
                e.Handled(true);
            }
        }
    }

    // Method Description:
    // - Process keystrokes in the input box. This is used for moving focus up
    //   and down the list of commands in Action mode, and for executing
    //   commands in both Action mode and Commandline mode.
    // Arguments:
    // - e: the KeyRoutedEventArgs containing info about the keystroke.
    // Return Value:
    // - <none>
    void CommandPalette::_keyDownHandler(IInspectable const& /*sender*/,
                                         Windows::UI::Xaml::Input::KeyRoutedEventArgs const& e)
    {
        auto key = e.OriginalKey();

        if (key == VirtualKey::Up)
        {
            // Action Mode: Move focus to the next item in the list.
            SelectNextItem(false);
            e.Handled(true);
        }
        else if (key == VirtualKey::Down)
        {
            // Action Mode: Move focus to the previous item in the list.
            SelectNextItem(true);
            e.Handled(true);
        }
        else if (key == VirtualKey::Enter)
        {
            // Action, TabSwitch or TabSearchMode Mode: Dispatch the action of the selected command.
            if (_currentMode != CommandPaletteMode::CommandlineMode)
            {
                if (const auto selectedItem = _filteredActionsView().SelectedItem())
                {
                    _dispatchCommand(selectedItem.try_as<Command>());
                }
            }
            // Commandline Mode: Use the input to synthesize an ExecuteCommandline action
            else if (_currentMode == CommandPaletteMode::CommandlineMode)
            {
                _dispatchCommandline();
            }

            e.Handled(true);
        }
        else if (key == VirtualKey::Escape)
        {
            // Dismiss the palette if the text is empty, otherwise clear the
            // search string.
            if (_searchBox().Text().empty())
            {
                _dismissPalette();
            }
            else
            {
                _searchBox().Text(L"");
            }

            e.Handled(true);
        }
        else if (key == VirtualKey::Back)
        {
            // If the last filter text was empty, and we're backspacing from
            // that state, then the user "backspaced" the virtual '>' we're
            // using as the action mode indicator. Switch into commandline mode.
            if (_searchBox().Text().empty() && _lastFilterTextWasEmpty && _currentMode == CommandPaletteMode::ActionMode)
            {
                _switchToMode(CommandPaletteMode::CommandlineMode);
            }

            e.Handled(true);
        }
        else
        {
            const auto vkey = ::gsl::narrow_cast<WORD>(e.OriginalKey());

            // In the interest of not telling all modes to check for keybindings, limit to TabSwitch mode for now.
            if (_currentMode == CommandPaletteMode::TabSwitchMode)
            {
                auto const ctrlDown = WI_IsFlagSet(CoreWindow::GetForCurrentThread().GetKeyState(winrt::Windows::System::VirtualKey::Control), CoreVirtualKeyStates::Down);
                auto const altDown = WI_IsFlagSet(CoreWindow::GetForCurrentThread().GetKeyState(winrt::Windows::System::VirtualKey::Menu), CoreVirtualKeyStates::Down);
                auto const shiftDown = WI_IsFlagSet(CoreWindow::GetForCurrentThread().GetKeyState(winrt::Windows::System::VirtualKey::Shift), CoreVirtualKeyStates::Down);

                auto success = _bindings.TryKeyChord({
                    ctrlDown,
                    altDown,
                    shiftDown,
                    vkey,
                });

                if (success)
                {
                    e.Handled(true);
                }
            }
        }
    }

    // Method Description:
    // - Implements the Alt handler
    // Return value:
    // - whether the key was handled
    bool CommandPalette::OnDirectKeyEvent(const uint32_t vkey, const uint8_t /*scanCode*/, const bool down)
    {
        auto handled = false;
        if (_currentMode == CommandPaletteMode::TabSwitchMode)
        {
            if (vkey == VK_MENU && !down)
            {
                _anchorKeyUpHandler();
                handled = true;
            }
        }
        return handled;
    }

    void CommandPalette::_keyUpHandler(IInspectable const& /*sender*/,
                                       Windows::UI::Xaml::Input::KeyRoutedEventArgs const& e)
    {
        if (_currentMode == CommandPaletteMode::TabSwitchMode)
        {
            _anchorKeyUpHandler();
            e.Handled(true);
        }
    }

    // Method Description:
    // - Handles anchor key ups during TabSwitchMode.
    //   We assume that at least one modifier key should be held down in order to "anchor"
    //   the ATS UI in place. So this function is called to check if any modifiers are
    //   still held down, and if not, dispatch the selected tab action and close the ATS.
    // Return value:
    // - <none>
    void CommandPalette::_anchorKeyUpHandler()
    {
        auto const ctrlDown = WI_IsFlagSet(CoreWindow::GetForCurrentThread().GetKeyState(winrt::Windows::System::VirtualKey::Control), CoreVirtualKeyStates::Down);
        auto const altDown = WI_IsFlagSet(CoreWindow::GetForCurrentThread().GetKeyState(winrt::Windows::System::VirtualKey::Menu), CoreVirtualKeyStates::Down);
        auto const shiftDown = WI_IsFlagSet(CoreWindow::GetForCurrentThread().GetKeyState(winrt::Windows::System::VirtualKey::Shift), CoreVirtualKeyStates::Down);

        if (!ctrlDown && !altDown && !shiftDown)
        {
            if (const auto selectedItem = _filteredActionsView().SelectedItem())
            {
                if (const auto data = selectedItem.try_as<Command>())
                {
                    _dispatchCommand(data);
                }
            }
        }
    }

    // Method Description:
    // - This event is triggered when someone clicks anywhere in the bounds of
    //   the window that's _not_ the command palette UI. When that happens,
    //   we'll want to dismiss the palette.
    // Arguments:
    // - <unused>
    // Return Value:
    // - <none>
    void CommandPalette::_rootPointerPressed(Windows::Foundation::IInspectable const& /*sender*/,
                                             Windows::UI::Xaml::Input::PointerRoutedEventArgs const& /*e*/)
    {
        _dismissPalette();
    }

    // Method Description:
    // - This event is only triggered when someone clicks in the space right
    //   next to the text box in the command palette. We _don't_ want that click
    //   to light dismiss the palette, so we'll mark it handled here.
    // Arguments:
    // - e: the PointerRoutedEventArgs that we want to mark as handled
    // Return Value:
    // - <none>
    void CommandPalette::_backdropPointerPressed(Windows::Foundation::IInspectable const& /*sender*/,
                                                 Windows::UI::Xaml::Input::PointerRoutedEventArgs const& e)
    {
        e.Handled(true);
    }

    // Method Description:
    // - This event is called when the user clicks on an individual item from
    //   the list. We'll get the item that was clicked and dispatch the command
    //   that the user clicked on.
    // Arguments:
    // - e: an ItemClickEventArgs who's ClickedItem() will be the command that was clicked on.
    // Return Value:
    // - <none>
    void CommandPalette::_listItemClicked(Windows::Foundation::IInspectable const& /*sender*/,
                                          Windows::UI::Xaml::Controls::ItemClickEventArgs const& e)
    {
        _dispatchCommand(e.ClickedItem().try_as<Command>());
    }

    // Method Description:
    // - This is called when the user selects a command with subcommands. It
    //   will update our UI to now display the list of subcommands instead, and
    //   clear the search text so the user can search from the new list of
    //   commands.
    // Arguments:
    // - <none>
    // Return Value:
    // - <none>
    void CommandPalette::_updateUIForStackChange()
    {
        if (_searchBox().Text().empty())
        {
            // Manually call _filterTextChanged, because setting the text to the
            // empty string won't update it for us (as it won't actually change value.)
            _filterTextChanged(nullptr, nullptr);
        }

        // Changing the value of the search box will trigger _filterTextChanged,
        // which will cause us to refresh the list of filterable commands.
        _searchBox().Text(L"");
    }

    // Method Description:
    // - Retrieve the list of commands that we should currently be filtering.
    //   * If the user has command with subcommands, this will return that command's subcommands.
    //   * If we're in Tab Switcher mode, return the tab actions.
    //   * Otherwise, just return the list of all the top-level commands.
    // Arguments:
    // - <none>
    // Return Value:
    // - A list of Commands to filter.
    Collections::IVector<Command> CommandPalette::_commandsToFilter()
    {
        switch (_currentMode)
        {
        case CommandPaletteMode::ActionMode:
            if (_nestedActionStack.Size() > 0)
            {
                return _currentNestedCommands;
            }

            return _allCommands;
        case CommandPaletteMode::TabSearchMode:
        case CommandPaletteMode::TabSwitchMode:
            return _allTabActions;
        case CommandPaletteMode::CommandlineMode:
            return winrt::single_threaded_vector<Command>();
        default:
            return _allCommands;
        }
    }

    // Method Description:
    // - Helper method for retrieving the action from a command the user
    //   selected, and dispatching that command. Also fires a tracelogging event
    //   indicating that the user successfully found the action they were
    //   looking for.
    // Arguments:
    // - command: the Command to dispatch. This might be null.
    // Return Value:
    // - <none>
    void CommandPalette::_dispatchCommand(const Command& command)
    {
        if (command)
        {
            if (command.HasNestedCommands())
            {
                // If this Command had subcommands, then don't dispatch the
                // action. Instead, display a new list of commands for the user
                // to pick from.
                _nestedActionStack.Append(command);
                ParentCommandName(command.Name());
                _currentNestedCommands.Clear();
                for (const auto& nameAndCommand : command.NestedCommands())
                {
                    _currentNestedCommands.Append(nameAndCommand.Value());
                }

                _updateUIForStackChange();
            }
            else
            {
                // First stash the search text length, because _close will clear this.
                const auto searchTextLength = _searchBox().Text().size();

                // An action from the root command list has depth=0
                const auto nestedCommandDepth = _nestedActionStack.Size();

                // Close before we dispatch so that actions that open the command
                // palette like the Tab Switcher will be able to have the last laugh.
                _close();

                const auto actionAndArgs = command.Action();
                _dispatch.DoAction(actionAndArgs);

                TraceLoggingWrite(
                    g_hTerminalAppProvider, // handle to TerminalApp tracelogging provider
                    "CommandPaletteDispatchedAction",
                    TraceLoggingDescription("Event emitted when the user selects an action in the Command Palette"),
                    TraceLoggingUInt32(searchTextLength, "SearchTextLength", "Number of characters in the search string"),
                    TraceLoggingUInt32(nestedCommandDepth, "NestedCommandDepth", "the depth in the tree of commands for the dispatched action"),
                    TraceLoggingKeyword(MICROSOFT_KEYWORD_MEASURES),
                    TelemetryPrivacyDataTag(PDT_ProductAndServicePerformance));
            }
        }
    }
    // Method Description:
    // - Get all the input text in _searchBox that follows any leading spaces.
    // Arguments:
    // - <none>
    // Return Value:
    // - the string of input following any number of leading spaces
    std::wstring CommandPalette::_getTrimmedInput()
    {
        const std::wstring input{ _searchBox().Text() };
        if (input.empty())
        {
            return input;
        }

        // Trim leading whitespace
        const auto firstNonSpace = input.find_first_not_of(L" ");
        if (firstNonSpace == std::wstring::npos)
        {
            // All the following characters are whitespace.
            return L"";
        }

        return input.substr(firstNonSpace);
    }

    // Method Description:
    // - Dispatch the current search text as a ExecuteCommandline action.
    // Arguments:
    // - <none>
    // Return Value:
    // - <none>
    void CommandPalette::_dispatchCommandline()
    {
        auto cmdline{ _getTrimmedInput() };
        if (cmdline.empty())
        {
            return;
        }

        // Build the ExecuteCommandline action from the values we've parsed on the commandline.
        ExecuteCommandlineArgs args{ cmdline };
        ActionAndArgs executeActionAndArgs{ ShortcutAction::ExecuteCommandline, args };

        TraceLoggingWrite(
            g_hTerminalAppProvider, // handle to TerminalApp tracelogging provider
            "CommandPaletteDispatchedCommandline",
            TraceLoggingDescription("Event emitted when the user runs a commandline in the Command Palette"),
            TraceLoggingKeyword(MICROSOFT_KEYWORD_MEASURES),
            TelemetryPrivacyDataTag(PDT_ProductAndServicePerformance));

        if (_dispatch.DoAction(executeActionAndArgs))
        {
            _close();
        }
    }

    // Method Description:
    // - Helper method for closing the command palette, when the user has _not_
    //   selected an action. Also fires a tracelogging event indicating that the
    //   user closed the palette without running a command.
    // Arguments:
    // - <none>
    // Return Value:
    // - <none>
    void CommandPalette::_dismissPalette()
    {
        _close();

        TraceLoggingWrite(
            g_hTerminalAppProvider, // handle to TerminalApp tracelogging provider
            "CommandPaletteDismissed",
            TraceLoggingDescription("Event emitted when the user dismisses the Command Palette without selecting an action"),
            TraceLoggingKeyword(MICROSOFT_KEYWORD_MEASURES),
            TelemetryPrivacyDataTag(PDT_ProductAndServicePerformance));
    }

    // Method Description:
    // - Event handler for when the text in the input box changes. In Action
    //   Mode, we'll update the list of displayed commands, and select the first one.
    // Arguments:
    // - <unused>
    // Return Value:
    // - <none>
    void CommandPalette::_filterTextChanged(IInspectable const& /*sender*/,
                                            Windows::UI::Xaml::RoutedEventArgs const& /*args*/)
    {
        if (_currentMode == CommandPaletteMode::CommandlineMode)
        {
            _evaluatePrefix();
        }

        // We're setting _lastFilterTextWasEmpty here, because if the user tries
        // to backspace the last character in the input, the Backspace KeyDown
        // event will fire _before_ _filterTextChanged does. Updating the value
        // here will ensure that we can check this case appropriately.
        _lastFilterTextWasEmpty = _searchBox().Text().empty();

        _updateFilteredActions();
        _filteredActionsView().SelectedIndex(0);

        if (_currentMode == CommandPaletteMode::TabSearchMode || _currentMode == CommandPaletteMode::ActionMode)
        {
            _noMatchesText().Visibility(_filteredActions.Size() > 0 ? Visibility::Collapsed : Visibility::Visible);
        }
        else
        {
            _noMatchesText().Visibility(Visibility::Collapsed);
        }
    }

    void CommandPalette::_evaluatePrefix()
    {
        // This will take you from commandline mode, into action mode. The
        // backspace handler in _keyDownHandler will handle taking us from
        // action mode to commandline mode.
        auto newMode = CommandPaletteMode::CommandlineMode;

        auto inputText = _getTrimmedInput();
        if (inputText.size() > 0)
        {
            if (inputText[0] == L'>')
            {
                newMode = CommandPaletteMode::ActionMode;
            }
        }

        if (newMode != _currentMode)
        {
            //_switchToMode will remove the '>' character from the input.
            _switchToMode(newMode);
        }
    }

    Collections::IObservableVector<Command> CommandPalette::FilteredActions()
    {
        return _filteredActions;
    }

    void CommandPalette::SetKeyBindings(Microsoft::Terminal::TerminalControl::IKeyBindings bindings)
    {
        _bindings = bindings;
    }

    void CommandPalette::SetCommands(Collections::IVector<Command> const& actions)
    {
        _allCommands = actions;
        _updateFilteredActions();
    }

    void CommandPalette::SetTabActions(Collections::IVector<Command> const& tabs)
    {
        _allTabActions = tabs;
        _updateFilteredActions();
    }

    void CommandPalette::EnableCommandPaletteMode()
    {
        _switchToMode(CommandPaletteMode::ActionMode);
        _updateFilteredActions();
    }

    void CommandPalette::_switchToMode(CommandPaletteMode mode)
    {
        // The smooth remove/add animations that happen during
        // UpdateFilteredActions don't work very well when switching between
        // modes because of the sheer amount of remove/adds. So, let's just
        // clear + append when switching between modes.
        if (mode != _currentMode)
        {
            _currentMode = mode;
            _filteredActions.Clear();
            auto commandsToFilter = _commandsToFilter();

            for (auto action : commandsToFilter)
            {
                _filteredActions.Append(action);
            }
        }

        _searchBox().Text(L"");
        _searchBox().Select(_searchBox().Text().size(), 0);
        // Leaving this block of code outside the above if-statement
        // guarantees that the correct text is shown for the mode
        // whenever _switchToMode is called.
        switch (_currentMode)
        {
        case CommandPaletteMode::TabSearchMode:
        case CommandPaletteMode::TabSwitchMode:
        {
            SearchBoxPlaceholderText(RS_(L"TabSwitcher_SearchBoxText"));
            NoMatchesText(RS_(L"TabSwitcher_NoMatchesText"));
            ControlName(RS_(L"TabSwitcherControlName"));
            PrefixCharacter(L"");
            break;
        }
        case CommandPaletteMode::CommandlineMode:
            SearchBoxPlaceholderText(RS_(L"CmdPalCommandlinePrompt"));
            NoMatchesText(L"");
            ControlName(RS_(L"CommandPaletteControlName"));
            PrefixCharacter(L"");
            break;
        case CommandPaletteMode::ActionMode:
        default:
            SearchBoxPlaceholderText(RS_(L"CommandPalette_SearchBox/PlaceholderText"));
            NoMatchesText(RS_(L"CommandPalette_NoMatchesText/Text"));
            ControlName(RS_(L"CommandPaletteControlName"));
            PrefixCharacter(L">");
            break;
        }
    }

    // This is a helper to aid in sorting commands by their `Name`s, alphabetically.
    static bool _compareCommandNames(const Command& lhs, const Command& rhs)
    {
        std::wstring_view leftName{ lhs.Name() };
        std::wstring_view rightName{ rhs.Name() };
        return leftName.compare(rightName) < 0;
    }

    // This is a helper struct to aid in sorting Commands by a given weighting.
    struct WeightedCommand
    {
        Command command;
        int weight;
        int inOrderCounter;

        bool operator<(const WeightedCommand& other) const
        {
            if (weight == other.weight)
            {
                // If two commands have the same weight, then we'll sort them alphabetically.
                // If they both have the same name, fall back to the order in which they were
                // pushed into the heap.
                if (command.Name() == other.command.Name())
                {
                    return inOrderCounter > other.inOrderCounter;
                }
                else
                {
                    return !_compareCommandNames(command, other.command);
                }
            }
            return weight < other.weight;
        }
    };

    // Method Description:
    // - Produce a list of filtered actions to reflect the current contents of
    //   the input box. For more details on which commands will be displayed,
    //   see `_getWeight`.
    // Arguments:
    // - A collection that will receive the filtered actions
    // Return Value:
    // - <none>
    std::vector<Command> CommandPalette::_collectFilteredActions()
    {
        std::vector<Command> actions;

        winrt::hstring searchText{ _getTrimmedInput() };
        const bool addAll = searchText.empty();

        auto commandsToFilter = _commandsToFilter();

        // If there's no filter text, then just add all the commands in order to the list.
        // - TODO GH#6647:Possibly add the MRU commands first in order, followed
        //   by the rest of the commands.
        if (addAll)
        {
            // If TabSwitcherMode, just add all as is. We don't want
            // them to be sorted alphabetically.
            if (_currentMode == CommandPaletteMode::TabSearchMode || _currentMode == CommandPaletteMode::TabSwitchMode)
            {
                for (auto action : commandsToFilter)
                {
                    actions.push_back(action);
                }

                return actions;
            }

            // Add all the commands, but make sure they're sorted alphabetically.
            std::vector<Command> sortedCommands;
            sortedCommands.reserve(commandsToFilter.Size());

            for (auto action : commandsToFilter)
            {
                sortedCommands.push_back(action);
            }
            std::sort(sortedCommands.begin(),
                      sortedCommands.end(),
                      _compareCommandNames);

            for (auto action : sortedCommands)
            {
                actions.push_back(action);
            }

            return actions;
        }

        // Here, there was some filter text.
        // Show these actions in a weighted order.
        // - Matching the first character of a word, then the first char of a
        //   subsequent word seems better than just "the order they appear in
        //   the list".
        // - TODO GH#6647:"Recently used commands" ordering also seems valuable.
        //      * This could be done by weighting the recently used commands
        //        higher the more recently they were used, then weighting all
        //        the unused commands as 1

        // Use a priority queue to order commands so that "better" matches
        // appear first in the list. The ordering will be determined by the
        // match weight produced by _getWeight.
        std::priority_queue<WeightedCommand> heap;

        // TODO GH#7205: Find a better way to ensure that WCs of the same
        // weight and name stay in the order in which they were pushed onto
        // the PQ.
        uint32_t counter = 0;
        for (auto action : commandsToFilter)
        {
            const auto weight = CommandPalette::_getWeight(searchText, action.Name());
            if (weight > 0)
            {
                WeightedCommand wc;
                wc.command = action;
                wc.weight = weight;
                wc.inOrderCounter = counter++;

                heap.push(wc);
            }
        }

        // At this point, all the commands in heap are matches. We've also
        // sorted commands with the same weight alphabetically.
        // Remove everything in-order from the queue, and add to the list of
        // filtered actions.
        while (!heap.empty())
        {
            auto top = heap.top();
            heap.pop();
            actions.push_back(top.command);
        }

        return actions;
    }

    // Method Description:
    // - Update our list of filtered actions to reflect the current contents of
    //   the input box. For more details on which commands will be displayed,
    //   see `_getWeight`.
    // Arguments:
    // - <none>
    // Return Value:
    // - <none>
    void CommandPalette::_updateFilteredActions()
    {
        if (_currentMode == CommandPaletteMode::CommandlineMode)
        {
            _filteredActions.Clear();
            return;
        }

        auto actions = _collectFilteredActions();

        // Make _filteredActions look identical to actions, using only Insert and Remove.
        // This allows WinUI to nicely animate the ListView as it changes.
        for (uint32_t i = 0; i < _filteredActions.Size() && i < actions.size(); i++)
        {
            for (uint32_t j = i; j < _filteredActions.Size(); j++)
            {
                if (_filteredActions.GetAt(j) == actions[i])
                {
                    for (uint32_t k = i; k < j; k++)
                    {
                        _filteredActions.RemoveAt(i);
                    }
                    break;
                }
            }

            if (_filteredActions.GetAt(i) != actions[i])
            {
                _filteredActions.InsertAt(i, actions[i]);
            }
        }

        // Remove any extra trailing items from the destination
        while (_filteredActions.Size() > actions.size())
        {
            _filteredActions.RemoveAtEnd();
        }

        // Add any extra trailing items from the source
        while (_filteredActions.Size() < actions.size())
        {
            _filteredActions.Append(actions[_filteredActions.Size()]);
        }
    }

    // Function Description:
    // - Calculates a "weighting" by which should be used to order a command
    //   name relative to other names, given a specific search string.
    //   Currently, this is based off of two factors:
    //   * The weight is incremented once for each matched character of the
    //     search text.
    //   * If a matching character from the search text was found at the start
    //     of a word in the name, then we increment the weight again.
    //     * For example, for a search string "sp", we want "Split Pane" to
    //       appear in the list before "Close Pane"
    //   * Consecutive matches will be weighted higher than matches with
    //     characters in between the search characters.
    // - This will return 0 if the command should not be shown. If all the
    //   characters of search text appear in order in `name`, then this function
    //   will return a positive number. There can be any number of characters
    //   separating consecutive characters in searchText.
    //   * For example:
    //      "name": "New Tab"
    //      "name": "Close Tab"
    //      "name": "Close Pane"
    //      "name": "[-] Split Horizontal"
    //      "name": "[ | ] Split Vertical"
    //      "name": "Next Tab"
    //      "name": "Prev Tab"
    //      "name": "Open Settings"
    //      "name": "Open Media Controls"
    //   * "open" should return both "**Open** Settings" and "**Open** Media Controls".
    //   * "Tab" would return "New **Tab**", "Close **Tab**", "Next **Tab**" and "Prev
    //     **Tab**".
    //   * "P" would return "Close **P**ane", "[-] S**p**lit Horizontal", "[ | ]
    //     S**p**lit Vertical", "**P**rev Tab", "O**p**en Settings" and "O**p**en Media
    //     Controls".
    //   * "sv" would return "[ | ] Split Vertical" (by matching the **S** in
    //     "Split", then the **V** in "Vertical").
    // Arguments:
    // - searchText: the string of text to search for in `name`
    // - name: the name to check
    // Return Value:
    // - the relative weight of this match
    int CommandPalette::_getWeight(const winrt::hstring& searchText,
                                   const winrt::hstring& name)
    {
        int totalWeight = 0;
        bool lastWasSpace = true;

        auto it = name.cbegin();

        for (auto searchChar : searchText)
        {
            searchChar = std::towlower(searchChar);
            // Advance the iterator to the next character that we're looking
            // for.

            bool lastWasMatch = true;
            while (true)
            {
                // If we are at the end of the name string, we haven't found
                // it.
                if (it == name.cend())
                {
                    return false;
                }

                // found it
                if (std::towlower(*it) == searchChar)
                {
                    break;
                }

                lastWasSpace = *it == L' ';
                ++it;
                lastWasMatch = false;
            }

            // Advance the iterator by one character so that we don't
            // end up on the same character in the next iteration.
            ++it;

            totalWeight += 1;
            totalWeight += lastWasSpace ? 1 : 0;
            totalWeight += (lastWasMatch) ? 1 : 0;
        }

        return totalWeight;
    }

    void CommandPalette::SetDispatch(const winrt::TerminalApp::ShortcutActionDispatch& dispatch)
    {
        _dispatch = dispatch;
    }

    // Method Description:
    // - Dismiss the command palette. This will:
    //   * select all the current text in the input box
    //   * set our visibility to Hidden
    //   * raise our Closed event, so the page can return focus to the active Terminal
    // Arguments:
    // - <none>
    // Return Value:
    // - <none>
    void CommandPalette::_close()
    {
        Visibility(Visibility::Collapsed);

        // Reset visibility in case anchor mode tab switcher just finished.
        _searchBox().Visibility(Visibility::Visible);

        // Clear the text box each time we close the dialog. This is consistent with VsCode.
        _searchBox().Text(L"");

        _nestedActionStack.Clear();

        ParentCommandName(L"");
        _currentNestedCommands.Clear();
    }

<<<<<<< HEAD
    // Method Description:
    // - Listens for changes to TerminalPage's _tabs vector. Updates our vector of
    //   tab switching commands accordingly.
    // Arguments:
    // - s: The vector being listened to.
    // - e: The vector changed args that tells us whether a change, insert, or removal was performed
    //      on the listened-to vector.
    // Return Value:
    // - <none>
    void CommandPalette::OnTabsChanged(const IInspectable& s, const IVectorChangedEventArgs& e)
    {
        if (auto tabList = s.try_as<IObservableVector<TerminalApp::ITab>>())
        {
            auto idx = e.Index();
            auto changedEvent = e.CollectionChange();

            switch (changedEvent)
            {
            case CollectionChange::ItemChanged:
            {
                break;
            }
            case CollectionChange::ItemInserted:
            {
                auto tab = tabList.GetAt(idx);
                _allTabActions.InsertAt(idx, tab.SwitchToTabCommand());
                break;
            }
            case CollectionChange::ItemRemoved:
            {
                _allTabActions.RemoveAt(idx);
                break;
            }
            }

            _updateFilteredActions();
        }
    }

=======
>>>>>>> 895ac06d
    void CommandPalette::EnableTabSwitcherMode(const bool searchMode, const uint32_t startIdx)
    {
        _switcherStartIdx = startIdx;

        if (searchMode)
        {
            _switchToMode(CommandPaletteMode::TabSearchMode);
        }
        else
        {
            _switchToMode(CommandPaletteMode::TabSwitchMode);
        }

        _updateFilteredActions();
    }
}<|MERGE_RESOLUTION|>--- conflicted
+++ resolved
@@ -982,48 +982,6 @@
         _currentNestedCommands.Clear();
     }
 
-<<<<<<< HEAD
-    // Method Description:
-    // - Listens for changes to TerminalPage's _tabs vector. Updates our vector of
-    //   tab switching commands accordingly.
-    // Arguments:
-    // - s: The vector being listened to.
-    // - e: The vector changed args that tells us whether a change, insert, or removal was performed
-    //      on the listened-to vector.
-    // Return Value:
-    // - <none>
-    void CommandPalette::OnTabsChanged(const IInspectable& s, const IVectorChangedEventArgs& e)
-    {
-        if (auto tabList = s.try_as<IObservableVector<TerminalApp::ITab>>())
-        {
-            auto idx = e.Index();
-            auto changedEvent = e.CollectionChange();
-
-            switch (changedEvent)
-            {
-            case CollectionChange::ItemChanged:
-            {
-                break;
-            }
-            case CollectionChange::ItemInserted:
-            {
-                auto tab = tabList.GetAt(idx);
-                _allTabActions.InsertAt(idx, tab.SwitchToTabCommand());
-                break;
-            }
-            case CollectionChange::ItemRemoved:
-            {
-                _allTabActions.RemoveAt(idx);
-                break;
-            }
-            }
-
-            _updateFilteredActions();
-        }
-    }
-
-=======
->>>>>>> 895ac06d
     void CommandPalette::EnableTabSwitcherMode(const bool searchMode, const uint32_t startIdx)
     {
         _switcherStartIdx = startIdx;
