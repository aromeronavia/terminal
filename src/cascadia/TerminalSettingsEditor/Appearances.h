--- conflicted
+++ resolved
@@ -65,14 +65,9 @@
         void UseDesktopBGImage(const bool useDesktop);
         bool BackgroundImageSettingsVisible();
 
-<<<<<<< HEAD
-        Windows::Foundation::Collections::IMapView<hstring, Model::ColorScheme> Schemes();
-        void Schemes(const Windows::Foundation::Collections::IMapView<hstring, Model::ColorScheme>& val);
-=======
         void ClearColorScheme();
         Editor::ColorSchemeViewModel CurrentColorScheme();
         void CurrentColorScheme(const Editor::ColorSchemeViewModel& val);
->>>>>>> 282c5837
 
         WINRT_PROPERTY(bool, IsDefault, false);
         WINRT_PROPERTY(IHostedInWindow, WindowRoot, nullptr);
@@ -102,11 +97,7 @@
     private:
         Model::AppearanceConfig _appearance;
         winrt::hstring _lastBgImagePath;
-<<<<<<< HEAD
-        Windows::Foundation::Collections::IMapView<hstring, Model::ColorScheme> _Schemes;
         float _cachedLineHeight = 0;
-=======
->>>>>>> 282c5837
     };
 
     struct Appearances : AppearancesT<Appearances>
