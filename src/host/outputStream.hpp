/*++
Copyright (c) Microsoft Corporation
Licensed under the MIT license.

Module Name:
- outputStream.hpp

Abstract:
- Classes to process text written into the console on the attached application's output stream (usually STDOUT).

Author:
- Michael Niksa <miniksa> July 27 2015
--*/

#pragma once

#include "../terminal/adapter/conGetSet.hpp"
#include "../types/inc/IInputEvent.hpp"
#include "../inc/conattrs.hpp"
#include "IIoProvider.hpp"

// The ConhostInternalGetSet is for the Conhost process to call the entrypoints for its own Get/Set APIs.
// Normally, these APIs are accessible from the outside of the conhost process (like by the process being "hosted") through
// the kernelbase/32 exposed public APIs and routed by the console driver (condrv) to this console host.
// But since we're trying to call them from *inside* the console host itself, we need to get in the way and route them straight to the
// v-table inside this process instance.
class ConhostInternalGetSet final : public Microsoft::Console::VirtualTerminal::ConGetSet
{
public:
    ConhostInternalGetSet(_In_ Microsoft::Console::IIoProvider& io);

    void PrintString(const std::wstring_view string) override;

    void GetConsoleScreenBufferInfoEx(CONSOLE_SCREEN_BUFFER_INFOEX& screenBufferInfo) const override;
    void SetConsoleScreenBufferInfoEx(const CONSOLE_SCREEN_BUFFER_INFOEX& screenBufferInfo) override;

    void SetCursorPosition(const COORD position) override;

    TextAttribute GetTextAttributes() const override;
    void SetTextAttributes(const TextAttribute& attrs) override;

    void SetCurrentLineRendition(const LineRendition lineRendition) override;
    void ResetLineRenditionRange(const size_t startRow, const size_t endRow) override;
    SHORT GetLineWidth(const size_t row) const override;

    void WriteInput(std::deque<std::unique_ptr<IInputEvent>>& events, size_t& eventsWritten) override;

    void SetWindowInfo(bool const absolute, const SMALL_RECT& window) override;

    bool SetInputMode(const Microsoft::Console::VirtualTerminal::TerminalInput::Mode mode, const bool enabled) override;
    void SetParserMode(const Microsoft::Console::VirtualTerminal::StateMachine::Mode mode, const bool enabled) override;
    bool GetParserMode(const Microsoft::Console::VirtualTerminal::StateMachine::Mode mode) const override;
    void SetRenderMode(const RenderSettings::Mode mode, const bool enabled) override;

    void SetAutoWrapMode(const bool wrapAtEOL) override;

    void SetCursorVisibility(const bool visible) override;
    bool EnableCursorBlinking(const bool enable) override;

    void SetScrollingRegion(const SMALL_RECT& scrollMargins) override;

    void WarningBell() override;

    bool GetLineFeedMode() const override;
    void LineFeed(const bool withReturn) override;
    void ReverseLineFeed() override;

    void SetWindowTitle(const std::wstring_view title) override;

    void UseAlternateScreenBuffer() override;

    void UseMainScreenBuffer() override;

    void EraseAll() override;
    void ClearBuffer() override;

    CursorType GetUserDefaultCursorStyle() const override;
    void SetCursorStyle(CursorType const style) override;

    void RefreshWindow() override;
    bool ResizeWindow(const size_t width, const size_t height) override;
    void SuppressResizeRepaint() override;

    void WriteControlInput(const KeyEvent key) override;

    void SetConsoleOutputCP(const unsigned int codepage) override;
    unsigned int GetConsoleOutputCP() const override;

    bool IsConsolePty() const override;

    void DeleteLines(const size_t count) override;
    void InsertLines(const size_t count) override;

    void MoveToBottom() override;

    COLORREF GetColorTableEntry(const size_t tableIndex) const override;
    bool SetColorTableEntry(const size_t tableIndex, const COLORREF color) override;
    void SetColorAliasIndex(const ColorAlias alias, const size_t tableIndex) override;

    void FillRegion(const COORD startPosition,
                    const size_t fillLength,
                    const wchar_t fillChar,
                    const bool standardFillAttrs) override;

    void ScrollRegion(const SMALL_RECT scrollRect,
                      const std::optional<SMALL_RECT> clipRect,
                      const COORD destinationOrigin,
                      const bool standardFillAttrs) override;

    bool IsVtInputEnabled() const override;

    void AddHyperlink(const std::wstring_view uri, const std::wstring_view params) const override;
    void EndHyperlink() const override;

    void UpdateSoftFont(const gsl::span<const uint16_t> bitPattern,
                        const SIZE cellSize,
                        const size_t centeringHint) override;

<<<<<<< HEAD
    void FocusChanged(const bool focused) override;
=======
    void ReparentWindow(const uint64_t handle);
>>>>>>> 9905192e

private:
    void _modifyLines(const size_t count, const bool insert);

    Microsoft::Console::IIoProvider& _io;
};
<|MERGE_RESOLUTION|>--- conflicted
+++ resolved
@@ -1,129 +1,127 @@
-/*++
-Copyright (c) Microsoft Corporation
-Licensed under the MIT license.
-
-Module Name:
-- outputStream.hpp
-
-Abstract:
-- Classes to process text written into the console on the attached application's output stream (usually STDOUT).
-
-Author:
-- Michael Niksa <miniksa> July 27 2015
---*/
-
-#pragma once
-
-#include "../terminal/adapter/conGetSet.hpp"
-#include "../types/inc/IInputEvent.hpp"
-#include "../inc/conattrs.hpp"
-#include "IIoProvider.hpp"
-
-// The ConhostInternalGetSet is for the Conhost process to call the entrypoints for its own Get/Set APIs.
-// Normally, these APIs are accessible from the outside of the conhost process (like by the process being "hosted") through
-// the kernelbase/32 exposed public APIs and routed by the console driver (condrv) to this console host.
-// But since we're trying to call them from *inside* the console host itself, we need to get in the way and route them straight to the
-// v-table inside this process instance.
-class ConhostInternalGetSet final : public Microsoft::Console::VirtualTerminal::ConGetSet
-{
-public:
-    ConhostInternalGetSet(_In_ Microsoft::Console::IIoProvider& io);
-
-    void PrintString(const std::wstring_view string) override;
-
-    void GetConsoleScreenBufferInfoEx(CONSOLE_SCREEN_BUFFER_INFOEX& screenBufferInfo) const override;
-    void SetConsoleScreenBufferInfoEx(const CONSOLE_SCREEN_BUFFER_INFOEX& screenBufferInfo) override;
-
-    void SetCursorPosition(const COORD position) override;
-
-    TextAttribute GetTextAttributes() const override;
-    void SetTextAttributes(const TextAttribute& attrs) override;
-
-    void SetCurrentLineRendition(const LineRendition lineRendition) override;
-    void ResetLineRenditionRange(const size_t startRow, const size_t endRow) override;
-    SHORT GetLineWidth(const size_t row) const override;
-
-    void WriteInput(std::deque<std::unique_ptr<IInputEvent>>& events, size_t& eventsWritten) override;
-
-    void SetWindowInfo(bool const absolute, const SMALL_RECT& window) override;
-
-    bool SetInputMode(const Microsoft::Console::VirtualTerminal::TerminalInput::Mode mode, const bool enabled) override;
-    void SetParserMode(const Microsoft::Console::VirtualTerminal::StateMachine::Mode mode, const bool enabled) override;
-    bool GetParserMode(const Microsoft::Console::VirtualTerminal::StateMachine::Mode mode) const override;
-    void SetRenderMode(const RenderSettings::Mode mode, const bool enabled) override;
-
-    void SetAutoWrapMode(const bool wrapAtEOL) override;
-
-    void SetCursorVisibility(const bool visible) override;
-    bool EnableCursorBlinking(const bool enable) override;
-
-    void SetScrollingRegion(const SMALL_RECT& scrollMargins) override;
-
-    void WarningBell() override;
-
-    bool GetLineFeedMode() const override;
-    void LineFeed(const bool withReturn) override;
-    void ReverseLineFeed() override;
-
-    void SetWindowTitle(const std::wstring_view title) override;
-
-    void UseAlternateScreenBuffer() override;
-
-    void UseMainScreenBuffer() override;
-
-    void EraseAll() override;
-    void ClearBuffer() override;
-
-    CursorType GetUserDefaultCursorStyle() const override;
-    void SetCursorStyle(CursorType const style) override;
-
-    void RefreshWindow() override;
-    bool ResizeWindow(const size_t width, const size_t height) override;
-    void SuppressResizeRepaint() override;
-
-    void WriteControlInput(const KeyEvent key) override;
-
-    void SetConsoleOutputCP(const unsigned int codepage) override;
-    unsigned int GetConsoleOutputCP() const override;
-
-    bool IsConsolePty() const override;
-
-    void DeleteLines(const size_t count) override;
-    void InsertLines(const size_t count) override;
-
-    void MoveToBottom() override;
-
-    COLORREF GetColorTableEntry(const size_t tableIndex) const override;
-    bool SetColorTableEntry(const size_t tableIndex, const COLORREF color) override;
-    void SetColorAliasIndex(const ColorAlias alias, const size_t tableIndex) override;
-
-    void FillRegion(const COORD startPosition,
-                    const size_t fillLength,
-                    const wchar_t fillChar,
-                    const bool standardFillAttrs) override;
-
-    void ScrollRegion(const SMALL_RECT scrollRect,
-                      const std::optional<SMALL_RECT> clipRect,
-                      const COORD destinationOrigin,
-                      const bool standardFillAttrs) override;
-
-    bool IsVtInputEnabled() const override;
-
-    void AddHyperlink(const std::wstring_view uri, const std::wstring_view params) const override;
-    void EndHyperlink() const override;
-
-    void UpdateSoftFont(const gsl::span<const uint16_t> bitPattern,
-                        const SIZE cellSize,
-                        const size_t centeringHint) override;
-
-<<<<<<< HEAD
-    void FocusChanged(const bool focused) override;
-=======
-    void ReparentWindow(const uint64_t handle);
->>>>>>> 9905192e
-
-private:
-    void _modifyLines(const size_t count, const bool insert);
-
-    Microsoft::Console::IIoProvider& _io;
-};
+/*++
+Copyright (c) Microsoft Corporation
+Licensed under the MIT license.
+
+Module Name:
+- outputStream.hpp
+
+Abstract:
+- Classes to process text written into the console on the attached application's output stream (usually STDOUT).
+
+Author:
+- Michael Niksa <miniksa> July 27 2015
+--*/
+
+#pragma once
+
+#include "../terminal/adapter/conGetSet.hpp"
+#include "../types/inc/IInputEvent.hpp"
+#include "../inc/conattrs.hpp"
+#include "IIoProvider.hpp"
+
+// The ConhostInternalGetSet is for the Conhost process to call the entrypoints for its own Get/Set APIs.
+// Normally, these APIs are accessible from the outside of the conhost process (like by the process being "hosted") through
+// the kernelbase/32 exposed public APIs and routed by the console driver (condrv) to this console host.
+// But since we're trying to call them from *inside* the console host itself, we need to get in the way and route them straight to the
+// v-table inside this process instance.
+class ConhostInternalGetSet final : public Microsoft::Console::VirtualTerminal::ConGetSet
+{
+public:
+    ConhostInternalGetSet(_In_ Microsoft::Console::IIoProvider& io);
+
+    void PrintString(const std::wstring_view string) override;
+
+    void GetConsoleScreenBufferInfoEx(CONSOLE_SCREEN_BUFFER_INFOEX& screenBufferInfo) const override;
+    void SetConsoleScreenBufferInfoEx(const CONSOLE_SCREEN_BUFFER_INFOEX& screenBufferInfo) override;
+
+    void SetCursorPosition(const COORD position) override;
+
+    TextAttribute GetTextAttributes() const override;
+    void SetTextAttributes(const TextAttribute& attrs) override;
+
+    void SetCurrentLineRendition(const LineRendition lineRendition) override;
+    void ResetLineRenditionRange(const size_t startRow, const size_t endRow) override;
+    SHORT GetLineWidth(const size_t row) const override;
+
+    void WriteInput(std::deque<std::unique_ptr<IInputEvent>>& events, size_t& eventsWritten) override;
+
+    void SetWindowInfo(bool const absolute, const SMALL_RECT& window) override;
+
+    bool SetInputMode(const Microsoft::Console::VirtualTerminal::TerminalInput::Mode mode, const bool enabled) override;
+    void SetParserMode(const Microsoft::Console::VirtualTerminal::StateMachine::Mode mode, const bool enabled) override;
+    bool GetParserMode(const Microsoft::Console::VirtualTerminal::StateMachine::Mode mode) const override;
+    void SetRenderMode(const RenderSettings::Mode mode, const bool enabled) override;
+
+    void SetAutoWrapMode(const bool wrapAtEOL) override;
+
+    void SetCursorVisibility(const bool visible) override;
+    bool EnableCursorBlinking(const bool enable) override;
+
+    void SetScrollingRegion(const SMALL_RECT& scrollMargins) override;
+
+    void WarningBell() override;
+
+    bool GetLineFeedMode() const override;
+    void LineFeed(const bool withReturn) override;
+    void ReverseLineFeed() override;
+
+    void SetWindowTitle(const std::wstring_view title) override;
+
+    void UseAlternateScreenBuffer() override;
+
+    void UseMainScreenBuffer() override;
+
+    void EraseAll() override;
+    void ClearBuffer() override;
+
+    CursorType GetUserDefaultCursorStyle() const override;
+    void SetCursorStyle(CursorType const style) override;
+
+    void RefreshWindow() override;
+    bool ResizeWindow(const size_t width, const size_t height) override;
+    void SuppressResizeRepaint() override;
+
+    void WriteControlInput(const KeyEvent key) override;
+
+    void SetConsoleOutputCP(const unsigned int codepage) override;
+    unsigned int GetConsoleOutputCP() const override;
+
+    bool IsConsolePty() const override;
+
+    void DeleteLines(const size_t count) override;
+    void InsertLines(const size_t count) override;
+
+    void MoveToBottom() override;
+
+    COLORREF GetColorTableEntry(const size_t tableIndex) const override;
+    bool SetColorTableEntry(const size_t tableIndex, const COLORREF color) override;
+    void SetColorAliasIndex(const ColorAlias alias, const size_t tableIndex) override;
+
+    void FillRegion(const COORD startPosition,
+                    const size_t fillLength,
+                    const wchar_t fillChar,
+                    const bool standardFillAttrs) override;
+
+    void ScrollRegion(const SMALL_RECT scrollRect,
+                      const std::optional<SMALL_RECT> clipRect,
+                      const COORD destinationOrigin,
+                      const bool standardFillAttrs) override;
+
+    bool IsVtInputEnabled() const override;
+
+    void AddHyperlink(const std::wstring_view uri, const std::wstring_view params) const override;
+    void EndHyperlink() const override;
+
+    void UpdateSoftFont(const gsl::span<const uint16_t> bitPattern,
+                        const SIZE cellSize,
+                        const size_t centeringHint) override;
+
+    void FocusChanged(const bool focused) override;
+
+    void ReparentWindow(const uint64_t handle);
+
+private:
+    void _modifyLines(const size_t count, const bool insert);
+
+    Microsoft::Console::IIoProvider& _io;
+};