// Copyright (c) Microsoft Corporation.
// Licensed under the MIT license.

#include "precomp.h"
#include "DxFontRenderData.h"

#include <VersionHelpers.h>

#include "../base/FontCache.h"

static constexpr float POINTS_PER_INCH = 72.0f;
static constexpr std::wstring_view FALLBACK_LOCALE = L"en-us";
static constexpr size_t TAG_LENGTH = 4;

using namespace Microsoft::Console::Render;

DxFontRenderData::DxFontRenderData(::Microsoft::WRL::ComPtr<IDWriteFactory1> dwriteFactory) :
    _dwriteFactory(dwriteFactory),
    _nearbyCollection{ FontCache::GetCached() },
    _fontSize{},
    _glyphCell{},
    _lineMetrics{},
    _lineSpacing{}
{
}

[[nodiscard]] Microsoft::WRL::ComPtr<IDWriteTextAnalyzer1> DxFontRenderData::Analyzer()
{
    if (!_dwriteTextAnalyzer)
    {
        Microsoft::WRL::ComPtr<IDWriteTextAnalyzer> analyzer;
        THROW_IF_FAILED(_dwriteFactory->CreateTextAnalyzer(&analyzer));
        THROW_IF_FAILED(analyzer.As(&_dwriteTextAnalyzer));
    }

    return _dwriteTextAnalyzer;
}

[[nodiscard]] Microsoft::WRL::ComPtr<IDWriteFontFallback> DxFontRenderData::SystemFontFallback()
{
    if (!_systemFontFallback)
    {
        ::Microsoft::WRL::ComPtr<IDWriteFactory2> factory2;
        THROW_IF_FAILED(_dwriteFactory.As(&factory2));
        factory2->GetSystemFontFallback(&_systemFontFallback);
    }

    return _systemFontFallback;
}

[[nodiscard]] std::wstring DxFontRenderData::UserLocaleName()
{
    if (_userLocaleName.empty())
    {
        std::array<wchar_t, LOCALE_NAME_MAX_LENGTH> localeName;

        const auto returnCode = GetUserDefaultLocaleName(localeName.data(), gsl::narrow<int>(localeName.size()));
        if (returnCode)
        {
            _userLocaleName = { localeName.data() };
        }
        else
        {
            _userLocaleName = { FALLBACK_LOCALE.data(), FALLBACK_LOCALE.size() };
        }
    }

    return _userLocaleName;
}

[[nodiscard]] til::size DxFontRenderData::GlyphCell() noexcept
{
    return _glyphCell;
}

[[nodiscard]] DxFontRenderData::LineMetrics DxFontRenderData::GetLineMetrics() noexcept
{
    return _lineMetrics;
}

[[nodiscard]] DWRITE_FONT_WEIGHT DxFontRenderData::DefaultFontWeight() noexcept
{
    return _defaultFontInfo.GetWeight();
}

[[nodiscard]] DWRITE_FONT_STYLE DxFontRenderData::DefaultFontStyle() noexcept
{
    return _defaultFontInfo.GetStyle();
}

[[nodiscard]] DWRITE_FONT_STRETCH DxFontRenderData::DefaultFontStretch() noexcept
{
    return _defaultFontInfo.GetStretch();
}

[[nodiscard]] const std::vector<DWRITE_FONT_FEATURE>& DxFontRenderData::DefaultFontFeatures() const noexcept
{
    return _featureVector;
}

[[nodiscard]] Microsoft::WRL::ComPtr<IDWriteTextFormat> DxFontRenderData::DefaultTextFormat()
{
    return TextFormatWithAttribute(_defaultFontInfo.GetWeight(), _defaultFontInfo.GetStyle(), _defaultFontInfo.GetStretch());
}

[[nodiscard]] Microsoft::WRL::ComPtr<IDWriteFontFace1> DxFontRenderData::DefaultFontFace()
{
    return FontFaceWithAttribute(_defaultFontInfo.GetWeight(), _defaultFontInfo.GetStyle(), _defaultFontInfo.GetStretch());
}

[[nodiscard]] Microsoft::WRL::ComPtr<IBoxDrawingEffect> DxFontRenderData::DefaultBoxDrawingEffect()
{
    if (!_boxDrawingEffect)
    {
        // Calculate and cache the box effect for the base font. Scale is 1.0f because the base font is exactly the scale we want already.
        THROW_IF_FAILED(s_CalculateBoxEffect(DefaultTextFormat().Get(), _glyphCell.width, DefaultFontFace().Get(), 1.0f, &_boxDrawingEffect));
    }

    return _boxDrawingEffect;
}

[[nodiscard]] Microsoft::WRL::ComPtr<IDWriteTextFormat> DxFontRenderData::TextFormatWithAttribute(DWRITE_FONT_WEIGHT weight,
                                                                                                  DWRITE_FONT_STYLE style,
                                                                                                  DWRITE_FONT_STRETCH stretch)
{
    const auto textFormatIt = _textFormatMap.find(_ToMapKey(weight, style, stretch));
    if (textFormatIt == _textFormatMap.end())
    {
        auto fontInfo = _defaultFontInfo;
        fontInfo.SetWeight(weight);
        fontInfo.SetStyle(style);
        fontInfo.SetStretch(stretch);

        // Create the font with the fractional pixel height size.
        // It should have an integer pixel width by our math.
        // Then below, apply the line spacing to the format to position the floating point pixel height characters
        // into a cell that has an integer pixel height leaving some padding above/below as necessary to round them out.
        auto localeName = UserLocaleName();
        Microsoft::WRL::ComPtr<IDWriteTextFormat> textFormat;
        THROW_IF_FAILED(_BuildTextFormat(fontInfo, localeName).As(&textFormat));
        THROW_IF_FAILED(textFormat->SetLineSpacing(_lineSpacing.method, _lineSpacing.height, _lineSpacing.baseline));
        THROW_IF_FAILED(textFormat->SetParagraphAlignment(DWRITE_PARAGRAPH_ALIGNMENT_NEAR));
        THROW_IF_FAILED(textFormat->SetWordWrapping(DWRITE_WORD_WRAPPING_NO_WRAP));

        _textFormatMap.emplace(_ToMapKey(weight, style, stretch), textFormat);
        return textFormat;
    }
    else
    {
        return textFormatIt->second;
    }
}

[[nodiscard]] Microsoft::WRL::ComPtr<IDWriteFontFace1> DxFontRenderData::FontFaceWithAttribute(DWRITE_FONT_WEIGHT weight,
                                                                                               DWRITE_FONT_STYLE style,
                                                                                               DWRITE_FONT_STRETCH stretch)
{
    const auto fontFaceIt = _fontFaceMap.find(_ToMapKey(weight, style, stretch));
    if (fontFaceIt == _fontFaceMap.end())
    {
        auto fontInfo = _defaultFontInfo;
        fontInfo.SetWeight(weight);
        fontInfo.SetStyle(style);
        fontInfo.SetStretch(stretch);

        auto fontLocaleName = UserLocaleName();
        auto fontFace = fontInfo.ResolveFontFaceWithFallback(_nearbyCollection.get(), fontLocaleName);

        _fontFaceMap.emplace(_ToMapKey(weight, style, stretch), fontFace);
        return fontFace;
    }
    else
    {
        return fontFaceIt->second;
    }
}

// Routine Description:
// - Updates the font used for drawing
// Arguments:
// - desired - Information specifying the font that is requested
// - actual - Filled with the nearest font actually chosen for drawing
// - dpi - The DPI of the screen
// Return Value:
// - S_OK or relevant DirectX error
[[nodiscard]] HRESULT DxFontRenderData::UpdateFont(const FontInfoDesired& desired, FontInfo& actual, const int dpi, const std::unordered_map<std::wstring_view, uint32_t>& features, const std::unordered_map<std::wstring_view, float>& axes) noexcept
{
    try
    {
        _userLocaleName.clear();
        _textFormatMap.clear();
        _fontFaceMap.clear();
        _boxDrawingEffect.Reset();

        // Initialize the default font info and build everything from here.
        _defaultFontInfo = DxFontInfo(desired.GetFaceName(),
                                      desired.GetWeight(),
                                      DWRITE_FONT_STYLE_NORMAL,
                                      DWRITE_FONT_STRETCH_NORMAL);

        _SetFeatures(features);
        _SetAxes(axes);

        _BuildFontRenderData(desired, actual, dpi);
    }
    CATCH_RETURN();

    return S_OK;
}

// Routine Description:
// - Calculates the box drawing scale/translate matrix values to fit a box glyph into the cell as perfectly as possible.
// Arguments:
// - format - Text format used to determine line spacing (height including ascent & descent) as calculated from the base font.
// - widthPixels - The pixel width of the available cell.
// - face - The font face that is currently being used, may differ from the base font from the layout.
// - fontScale -  if the given font face is going to be scaled versus the format, we need to know so we can compensate for that. pass 1.0f for no scaling.
// - effect - Receives the effect to apply to box drawing characters. If no effect is received, special treatment isn't required.
// Return Value:
// - S_OK, GSL/WIL errors, DirectWrite errors, or math errors.
[[nodiscard]] HRESULT STDMETHODCALLTYPE DxFontRenderData::s_CalculateBoxEffect(IDWriteTextFormat* format, size_t widthPixels, IDWriteFontFace1* face, float fontScale, IBoxDrawingEffect** effect) noexcept
try
{
    // Check for bad in parameters.
    RETURN_HR_IF(E_INVALIDARG, !format);
    RETURN_HR_IF(E_INVALIDARG, !face);

    // Check the out parameter and fill it up with null.
    RETURN_HR_IF(E_INVALIDARG, !effect);
    *effect = nullptr;

    // The format is based around the main font that was specified by the user.
    // We need to know its size as well as the final spacing that was calculated around
    // it when it was first selected to get an idea of how large the bounding box is.
    const auto fontSize = format->GetFontSize();

    DWRITE_LINE_SPACING_METHOD spacingMethod;
    float lineSpacing; // total height of the cells
    float baseline; // vertical position counted down from the top where the characters "sit"
    RETURN_IF_FAILED(format->GetLineSpacing(&spacingMethod, &lineSpacing, &baseline));

    const auto ascentPixels = baseline;
    const auto descentPixels = lineSpacing - baseline;

    // We need this for the designUnitsPerEm which will be required to move back and forth between
    // Design Units and Pixels. I'll elaborate below.
    DWRITE_FONT_METRICS1 fontMetrics;
    face->GetMetrics(&fontMetrics);

    // If we had font fallback occur, the size of the font given to us (IDWriteFontFace1) can be different
    // than the font size used for the original format (IDWriteTextFormat).
    const auto scaledFontSize = fontScale * fontSize;

    // This is Unicode FULL BLOCK U+2588.
    // We presume that FULL BLOCK should be filling its entire cell in all directions so it should provide a good basis
    // in knowing exactly where to touch every single edge.
    // We're also presuming that the other box/line drawing glyphs were authored in this font to perfectly inscribe
    // inside of FULL BLOCK, with the same left/top/right/bottom bearings so they would look great when drawn adjacent.
    const UINT32 blockCodepoint = L'\x2588';

    // Get the index of the block out of the font.
    UINT16 glyphIndex;
    RETURN_IF_FAILED(face->GetGlyphIndicesW(&blockCodepoint, 1, &glyphIndex));

    // If it was 0, it wasn't found in the font. We're going to try again with
    // Unicode BOX DRAWINGS LIGHT VERTICAL AND HORIZONTAL U+253C which should be touching
    // all the edges of the possible rectangle, much like a full block should.
    if (glyphIndex == 0)
    {
        const UINT32 alternateCp = L'\x253C';
        RETURN_IF_FAILED(face->GetGlyphIndicesW(&alternateCp, 1, &glyphIndex));
    }

    // If we still didn't find the glyph index, we haven't implemented any further logic to figure out the box dimensions.
    // So we're just going to leave successfully as is and apply no scaling factor. It might look not-right, but it won't
    // stop the rendering pipeline.
    RETURN_HR_IF(S_FALSE, glyphIndex == 0);

    // Get the metrics of the given glyph, which we're going to treat as the outline box in which all line/block drawing
    // glyphs will be inscribed within, perfectly touching each edge as to align when two cells meet.
    DWRITE_GLYPH_METRICS boxMetrics = { 0 };
    RETURN_IF_FAILED(face->GetDesignGlyphMetrics(&glyphIndex, 1, &boxMetrics));

    // NOTE: All metrics we receive from DWRITE are going to be in "design units" which are a somewhat agnostic
    //       way of describing proportions.
    //       Converting back and forth between real pixels and design units is possible using
    //       any font's specific fontSize and the designUnitsPerEm FONT_METRIC value.
    //
    // Here's what to know about the boxMetrics:
    //
    //
    //
    //   topLeft --> +--------------------------------+    ---
    //               |         ^                      |     |
    //               |         |  topSide             |     |
    //               |         |  Bearing             |     |
    //               |         v                      |     |
    //               |      +-----------------+       |     |
    //               |      |                 |       |     |
    //               |      |                 |       |     | a
    //               |      |                 |       |     | d
    //               |      |                 |       |     | v
    //               +<---->+                 |       |     | a
    //               |      |                 |       |     | n
    //               | left |                 |       |     | c
    //               | Side |                 |       |     | e
    //               | Bea- |                 |       |     | H
    //               | ring |                 | right |     | e
    //  vertical     |      |                 | Side  |     | i
    //  OriginY -->  x      |                 | Bea-  |     | g
    //               |      |                 | ring  |     | h
    //               |      |                 |       |     | t
    //               |      |                 +<----->+     |
    //               |      +-----------------+       |     |
    //               |                     ^          |     |
    //               |       bottomSide    |          |     |
    //               |          Bearing    |          |     |
    //               |                     v          |     |
    //               +--------------------------------+    ---
    //
    //
    //               |                                |
    //               +--------------------------------+
    //               |         advanceWidth           |
    //
    //
    // NOTE: The bearings can be negative, in which case it is specifying that the glyphs overhang the box
    // as defined by the advanceHeight/width.
    // See also: https://docs.microsoft.com/en-us/windows/win32/api/dwrite/ns-dwrite-dwrite_glyph_metrics

    // The scale is a multiplier and the translation is addition. So *1 and +0 will mean nothing happens.
    const auto defaultBoxVerticalScaleFactor = 1.0f;
    auto boxVerticalScaleFactor = defaultBoxVerticalScaleFactor;
    const auto defaultBoxVerticalTranslation = 0.0f;
    auto boxVerticalTranslation = defaultBoxVerticalTranslation;
    {
        // First, find the dimensions of the glyph representing our fully filled box.

        // Ascent is how far up from the baseline we'll draw.
        // verticalOriginY is the measure from the topLeft corner of the bounding box down to where
        // the glyph's version of the baseline is.
        // topSideBearing is how much "gap space" is left between that topLeft and where the glyph
        // starts drawing. Subtract the gap space to find how far is drawn upward from baseline.
        const auto boxAscentDesignUnits = boxMetrics.verticalOriginY - boxMetrics.topSideBearing;

        // Descent is how far down from the baseline we'll draw.
        // advanceHeight is the total height of the drawn bounding box.
        // verticalOriginY is how much was given to the ascent, so subtract that out.
        // What remains is then the descent value. Remove the
        // bottomSideBearing as the "gap space" on the bottom to find how far is drawn downward from baseline.
        const auto boxDescentDesignUnits = boxMetrics.advanceHeight - boxMetrics.verticalOriginY - boxMetrics.bottomSideBearing;

        // The height, then, of the entire box is just the sum of the ascent above the baseline and the descent below.
        const auto boxHeightDesignUnits = boxAscentDesignUnits + boxDescentDesignUnits;

        // Second, find the dimensions of the cell we're going to attempt to fit within.
        // We know about the exact ascent/descent units in pixels as calculated when we chose a font and
        // adjusted the ascent/descent for a nice perfect baseline and integer total height.
        // All we need to do is adapt it into Design Units so it meshes nicely with the Design Units above.
        // Use the formula: Pixels * Design Units Per Em / Font Size = Design Units
        const auto cellAscentDesignUnits = ascentPixels * fontMetrics.designUnitsPerEm / scaledFontSize;
        const auto cellDescentDesignUnits = descentPixels * fontMetrics.designUnitsPerEm / scaledFontSize;
        const auto cellHeightDesignUnits = cellAscentDesignUnits + cellDescentDesignUnits;

        // OK, now do a few checks. If the drawn box touches the top and bottom of the cell
        // and the box is overall tall enough, then we'll not bother adjusting.
        // We will presume the font author has set things as they wish them to be.
        const auto boxTouchesCellTop = boxAscentDesignUnits >= cellAscentDesignUnits;
        const auto boxTouchesCellBottom = boxDescentDesignUnits >= cellDescentDesignUnits;
        const auto boxIsTallEnoughForCell = boxHeightDesignUnits >= cellHeightDesignUnits;

        // If not...
        if (!(boxTouchesCellTop && boxTouchesCellBottom && boxIsTallEnoughForCell))
        {
            // Find a scaling factor that will make the total height drawn of this box
            // perfectly fit the same number of design units as the cell.
            // Since scale factor is a multiplier, it doesn't matter that this is design units.
            // The fraction between the two heights in pixels should be exactly the same
            // (which is what will matter when we go to actually render it... the pixels that is.)
            // Don't scale below 1.0. If it'd shrink, just center it at the prescribed scale.
            boxVerticalScaleFactor = std::max(cellHeightDesignUnits / boxHeightDesignUnits, 1.0f);

            // The box as scaled might be hanging over the top or bottom of the cell (or both).
            // We find out the amount of overhang/underhang on both the top and the bottom.
            const auto extraAscent = boxAscentDesignUnits * boxVerticalScaleFactor - cellAscentDesignUnits;
            const auto extraDescent = boxDescentDesignUnits * boxVerticalScaleFactor - cellDescentDesignUnits;

            // This took a bit of time and effort and it's difficult to put into words, but here goes.
            // We want the average of the two magnitudes to find out how much to "take" from one and "give"
            // to the other such that both are equal. We presume the glyphs are designed to be drawn
            // centered in their box vertically to look good.
            // The ordering around subtraction is required to ensure that the direction is correct with a negative
            // translation moving up (taking excess descent and adding to ascent) and positive is the opposite.
            const auto boxVerticalTranslationDesignUnits = (extraAscent - extraDescent) / 2;

            // The translation is just a raw movement of pixels up or down. Since we were working in Design Units,
            // we need to run the opposite algorithm shown above to go from Design Units to Pixels.
            boxVerticalTranslation = boxVerticalTranslationDesignUnits * scaledFontSize / fontMetrics.designUnitsPerEm;
        }
    }

    // The horizontal adjustments follow the exact same logic as the vertical ones.
    const auto defaultBoxHorizontalScaleFactor = 1.0f;
    auto boxHorizontalScaleFactor = defaultBoxHorizontalScaleFactor;
    const auto defaultBoxHorizontalTranslation = 0.0f;
    auto boxHorizontalTranslation = defaultBoxHorizontalTranslation;
    {
        // This is the only difference. We don't have a horizontalOriginX from the metrics.
        // However, https://docs.microsoft.com/en-us/windows/win32/api/dwrite/ns-dwrite-dwrite_glyph_metrics says
        // the X coordinate is specified by half the advanceWidth to the right of the horizontalOrigin.
        // So we'll use that as the "center" and apply it the role that verticalOriginY had above.

        const auto boxCenterDesignUnits = boxMetrics.advanceWidth / 2;
        const auto boxLeftDesignUnits = boxCenterDesignUnits - boxMetrics.leftSideBearing;
        const auto boxRightDesignUnits = boxMetrics.advanceWidth - boxMetrics.rightSideBearing - boxCenterDesignUnits;
        const auto boxWidthDesignUnits = boxLeftDesignUnits + boxRightDesignUnits;

        const auto cellWidthDesignUnits = widthPixels * fontMetrics.designUnitsPerEm / scaledFontSize;
        const auto cellLeftDesignUnits = cellWidthDesignUnits / 2;
        const auto cellRightDesignUnits = cellLeftDesignUnits;

        const auto boxTouchesCellLeft = boxLeftDesignUnits >= cellLeftDesignUnits;
        const auto boxTouchesCellRight = boxRightDesignUnits >= cellRightDesignUnits;
        const auto boxIsWideEnoughForCell = boxWidthDesignUnits >= cellWidthDesignUnits;

        if (!(boxTouchesCellLeft && boxTouchesCellRight && boxIsWideEnoughForCell))
        {
            boxHorizontalScaleFactor = std::max(cellWidthDesignUnits / boxWidthDesignUnits, 1.0f);
            const auto extraLeft = boxLeftDesignUnits * boxHorizontalScaleFactor - cellLeftDesignUnits;
            const auto extraRight = boxRightDesignUnits * boxHorizontalScaleFactor - cellRightDesignUnits;

            const auto boxHorizontalTranslationDesignUnits = (extraLeft - extraRight) / 2;

            boxHorizontalTranslation = boxHorizontalTranslationDesignUnits * scaledFontSize / fontMetrics.designUnitsPerEm;
        }
    }

    // If we set anything, make a drawing effect. Otherwise, there isn't one.
    if (defaultBoxVerticalScaleFactor != boxVerticalScaleFactor ||
        defaultBoxVerticalTranslation != boxVerticalTranslation ||
        defaultBoxHorizontalScaleFactor != boxHorizontalScaleFactor ||
        defaultBoxHorizontalTranslation != boxHorizontalTranslation)
    {
        // OK, make the object that will represent our effect, stuff the metrics into it, and return it.
        RETURN_IF_FAILED(WRL::MakeAndInitialize<BoxDrawingEffect>(effect, boxVerticalScaleFactor, boxVerticalTranslation, boxHorizontalScaleFactor, boxHorizontalTranslation));
    }

    return S_OK;
}
CATCH_RETURN()

// Routine Description:
// - Returns whether the user set or updated any of the font features to be applied
bool DxFontRenderData::DidUserSetFeatures() const noexcept
{
    return _didUserSetFeatures;
}

// Routine Description:
// - Returns whether the user set or updated any of the font axes to be applied
bool DxFontRenderData::DidUserSetAxes() const noexcept
{
    return _didUserSetAxes;
}

// Routine Description:
// - Function called to inform us whether to use the user set weight
//   in the font axes
// - Called by CustomTextLayout, when the text attribute is intense we should
//   ignore the user set weight, otherwise setting the bold font axis
//   breaks the bold font attribute
// Arguments:
// - inhibitUserWeight: boolean that tells us if we should use the user set weight
//   in the font axes
void DxFontRenderData::InhibitUserWeight(bool inhibitUserWeight) noexcept
{
    _inhibitUserWeight = inhibitUserWeight;
}

// Routine Description:
// - Returns whether the set italic in the font axes
// Return Value:
// - True if the user set the italic axis to 1,
//   false if the italic axis is not present or the italic axis is set to 0
bool DxFontRenderData::DidUserSetItalic() const noexcept
{
    return _didUserSetItalic;
}

// Routine Description:
// - Updates our internal map of font features with the given features
// - NOTE TO CALLER: Make sure to call _BuildFontRenderData after calling this for the feature changes
//   to take place
// Arguments:
// - features - the features to update our map with
void DxFontRenderData::_SetFeatures(const std::unordered_map<std::wstring_view, uint32_t>& features)
{
    // Populate the feature map with the standard list first
    std::unordered_map<DWRITE_FONT_FEATURE_TAG, uint32_t> featureMap{
        { DWRITE_MAKE_FONT_FEATURE_TAG('c', 'a', 'l', 't'), 1 }, // Contextual Alternates
        { DWRITE_MAKE_FONT_FEATURE_TAG('l', 'i', 'g', 'a'), 1 }, // Standard Ligatures
        { DWRITE_MAKE_FONT_FEATURE_TAG('c', 'l', 'i', 'g'), 1 }, // Contextual Ligatures
        { DWRITE_MAKE_FONT_FEATURE_TAG('k', 'e', 'r', 'n'), 1 } // Kerning
    };

    // Update our feature map with the provided features
    if (!features.empty())
    {
        for (const auto& [tag, param] : features)
        {
            if (tag.length() == TAG_LENGTH)
            {
                featureMap.insert_or_assign(DWRITE_MAKE_FONT_FEATURE_TAG(til::at(tag, 0), til::at(tag, 1), til::at(tag, 2), til::at(tag, 3)), param);
            }
        }
        _didUserSetFeatures = true;
    }
    else
    {
        _didUserSetFeatures = false;
    }

    // Convert the data to DWRITE_FONT_FEATURE and store it in a vector for CustomTextLayout
    _featureVector.clear();
    for (const auto [tag, param] : featureMap)
    {
        _featureVector.push_back(DWRITE_FONT_FEATURE{ tag, param });
    }
}

// Routine Description:
// - Updates our internal map of font axes with the given axes
// - NOTE TO CALLER: Make sure to call _BuildFontRenderData after calling this for the axes changes
//   to take place
// Arguments:
// - axes - the axes to update our map with
void DxFontRenderData::_SetAxes(const std::unordered_map<std::wstring_view, float>& axes)
{
    // Clear out the old vector and booleans in case this is a hot reload
    _axesVector = std::vector<DWRITE_FONT_AXIS_VALUE>{};
    _didUserSetAxes = false;
    _didUserSetItalic = false;

    // Update our axis map with the provided axes
    if (!axes.empty())
    {
        // Store the weight aside: we will be creating a span of all the axes in the vector except the weight,
        // and then we will add the weight to the vector
        // We are doing this so that when the text attribute is intense, we can apply all the axes except the weight
        std::optional<DWRITE_FONT_AXIS_VALUE> weightAxis;

        // Since we are calling an 'emplace_back' after creating the span,
        // there is a chance a reallocation happens (if the vector needs to grow), which would make the span point to
        // deallocated memory. To avoid this, make sure to reserve enough memory in the vector.
        _axesVector.reserve(axes.size());

#pragma warning(suppress : 26445) // the analyzer doesn't like reference to string_view
        for (const auto& [axis, value] : axes)
        {
            if (axis.length() == TAG_LENGTH)
            {
                const auto dwriteFontAxis = DWRITE_FONT_AXIS_VALUE{ DWRITE_MAKE_FONT_AXIS_TAG(til::at(axis, 0), til::at(axis, 1), til::at(axis, 2), til::at(axis, 3)), value };
                if (dwriteFontAxis.axisTag != DWRITE_FONT_AXIS_TAG_WEIGHT)
                {
                    _axesVector.emplace_back(dwriteFontAxis);
                }
                else
                {
                    weightAxis = dwriteFontAxis;
                }
                _didUserSetItalic |= dwriteFontAxis.axisTag == DWRITE_FONT_AXIS_TAG_ITALIC && value == 1;
            }
        }

        // Make the span, which has all the axes except the weight
        _axesVectorWithoutWeight = gsl::make_span(_axesVector);

        // Add the weight axis to the vector if needed
        if (weightAxis)
        {
            _axesVector.emplace_back(weightAxis.value());
        }
        _didUserSetAxes = true;
    }
}

// Method Description:
// - Converts a DWRITE_FONT_STRETCH enum into the corresponding float value to
//   create a DWRITE_FONT_AXIS_VALUE with
// Arguments:
// - fontStretch: the old DWRITE_FONT_STRETCH enum to be converted into an axis value
// Return value:
// - The float value corresponding to the passed in fontStretch
float DxFontRenderData::_FontStretchToWidthAxisValue(DWRITE_FONT_STRETCH fontStretch) noexcept
{
    // 10 elements from DWRITE_FONT_STRETCH_UNDEFINED (0) to DWRITE_FONT_STRETCH_ULTRA_EXPANDED (9)
    static constexpr auto fontStretchEnumToVal = std::array{ 100.0f, 50.0f, 62.5f, 75.0f, 87.5f, 100.0f, 112.5f, 125.0f, 150.0f, 200.0f };

    if (gsl::narrow_cast<size_t>(fontStretch) > fontStretchEnumToVal.size())
    {
        fontStretch = DWRITE_FONT_STRETCH_NORMAL;
    }

    return til::at(fontStretchEnumToVal, fontStretch);
}

// Method Description:
// - Converts a DWRITE_FONT_STYLE enum into the corresponding float value to
//   create a DWRITE_FONT_AXIS_VALUE with
// Arguments:
// - fontStyle: the old DWRITE_FONT_STYLE enum to be converted into an axis value
// Return value:
// - The float value corresponding to the passed in fontStyle
float DxFontRenderData::_FontStyleToSlantFixedAxisValue(DWRITE_FONT_STYLE fontStyle) noexcept
{
    // DWRITE_FONT_STYLE_NORMAL (0), DWRITE_FONT_STYLE_OBLIQUE (1), DWRITE_FONT_STYLE_ITALIC (2)
    static constexpr auto fontStyleEnumToVal = std::array{ 0.0f, -20.0f, -12.0f };

    // Both DWRITE_FONT_STYLE_OBLIQUE and DWRITE_FONT_STYLE_ITALIC default to having slant.
    // Though an italic font technically need not have slant (there exist upright ones), the
    // vast majority of italic fonts are also slanted. Ideally the slant comes from the
    // 'slnt' value in the STAT or fvar table, or the post table italic angle.

    if (gsl::narrow_cast<size_t>(fontStyle) > fontStyleEnumToVal.size())
    {
        fontStyle = DWRITE_FONT_STYLE_NORMAL;
    }

    return til::at(fontStyleEnumToVal, fontStyle);
}

// Method Description:
// - Fill any missing axis values that might be known but were unspecified, such as omitting
//   the 'wght' axis tag but specifying the old DWRITE_FONT_WEIGHT enum
// - This function will only be called with a valid IDWriteTextFormat3
//   (on platforms where IDWriteTextFormat3 is supported)
// Arguments:
// - fontWeight: the old DWRITE_FONT_WEIGHT enum to be converted into an axis value
// - fontStretch: the old DWRITE_FONT_STRETCH enum to be converted into an axis value
// - fontStyle: the old DWRITE_FONT_STYLE enum to be converted into an axis value
// - fontSize: the number to convert into an axis value
// - format: the IDWriteTextFormat3 to get the defined axes from
// Return value:
// - The fully formed axes vector
#pragma warning(suppress : 26429) // the analyzer doesn't detect that our FAIL_FAST_IF_NULL macro \
    // checks format for nullness
std::vector<DWRITE_FONT_AXIS_VALUE> DxFontRenderData::GetAxisVector(const DWRITE_FONT_WEIGHT fontWeight,
                                                                    const DWRITE_FONT_STRETCH fontStretch,
                                                                    const DWRITE_FONT_STYLE fontStyle,
                                                                    IDWriteTextFormat3* format)
{
    FAIL_FAST_IF_NULL(format);

    const auto axesCount = format->GetFontAxisValueCount();
    std::vector<DWRITE_FONT_AXIS_VALUE> axesVector;
    axesVector.resize(axesCount);
    format->GetFontAxisValues(axesVector.data(), axesCount);

    auto axisTagPresence = AxisTagPresence::None;
    for (const auto& fontAxisValue : axesVector)
    {
        switch (fontAxisValue.axisTag)
        {
        case DWRITE_FONT_AXIS_TAG_WEIGHT:
            WI_SetFlag(axisTagPresence, AxisTagPresence::Weight);
            break;
        case DWRITE_FONT_AXIS_TAG_WIDTH:
            WI_SetFlag(axisTagPresence, AxisTagPresence::Width);
            break;
        case DWRITE_FONT_AXIS_TAG_ITALIC:
            WI_SetFlag(axisTagPresence, AxisTagPresence::Italic);
            break;
        case DWRITE_FONT_AXIS_TAG_SLANT:
            WI_SetFlag(axisTagPresence, AxisTagPresence::Slant);
            break;
        }
    }

    if (WI_IsFlagClear(axisTagPresence, AxisTagPresence::Weight))
    {
        axesVector.emplace_back(DWRITE_FONT_AXIS_VALUE{ DWRITE_FONT_AXIS_TAG_WEIGHT, gsl::narrow<float>(fontWeight) });
    }
    if (WI_IsFlagClear(axisTagPresence, AxisTagPresence::Width))
    {
        axesVector.emplace_back(DWRITE_FONT_AXIS_VALUE{ DWRITE_FONT_AXIS_TAG_WIDTH, _FontStretchToWidthAxisValue(fontStretch) });
    }
    if (WI_IsFlagClear(axisTagPresence, AxisTagPresence::Italic))
    {
        axesVector.emplace_back(DWRITE_FONT_AXIS_VALUE{ DWRITE_FONT_AXIS_TAG_ITALIC, (fontStyle == DWRITE_FONT_STYLE_ITALIC ? 1.0f : 0.0f) });
    }
    if (WI_IsFlagClear(axisTagPresence, AxisTagPresence::Slant))
    {
        axesVector.emplace_back(DWRITE_FONT_AXIS_VALUE{ DWRITE_FONT_AXIS_TAG_SLANT, _FontStyleToSlantFixedAxisValue(fontStyle) });
    }

    return axesVector;
}

// Routine Description:
// - Build the needed data for rendering according to the font used
// Arguments:
// - desired - Information specifying the font that is requested
// - actual - Filled with the nearest font actually chosen for drawing
// - dpi - The DPI of the screen
// Return Value:
// - None
void DxFontRenderData::_BuildFontRenderData(const FontInfoDesired& desired, FontInfo& actual, const int dpi)
{
    const auto dpiF = static_cast<float>(dpi);
    auto fontLocaleName = UserLocaleName();
    // This is the first attempt to resolve font face after `UpdateFont`.
    // Note that the following line may cause property changes _inside_ `_defaultFontInfo` because the desired font may not exist.
    // See the implementation of `ResolveFontFaceWithFallback` for details.
    const auto face = _defaultFontInfo.ResolveFontFaceWithFallback(_nearbyCollection.get(), fontLocaleName);

    DWRITE_FONT_METRICS1 fontMetrics;
    face->GetMetrics(&fontMetrics);

    const UINT32 spaceCodePoint = L'M';
    UINT16 spaceGlyphIndex;
    THROW_IF_FAILED(face->GetGlyphIndicesW(&spaceCodePoint, 1, &spaceGlyphIndex));

    INT32 advanceInDesignUnits;
    THROW_IF_FAILED(face->GetDesignGlyphAdvances(1, &spaceGlyphIndex, &advanceInDesignUnits));

    DWRITE_GLYPH_METRICS spaceMetrics = { 0 };
    THROW_IF_FAILED(face->GetDesignGlyphMetrics(&spaceGlyphIndex, 1, &spaceMetrics));

    // The math here is actually:
    // Requested Size in Points * DPI scaling factor * Points to Pixels scaling factor.
    // - DPI = dots per inch
    // - PPI = points per inch or "points" as usually seen when choosing a font size
    // - The DPI scaling factor is the current monitor DPI divided by 96, the default DPI.
    // - The Points to Pixels factor is based on the typography definition of 72 points per inch.
    //    As such, converting requires taking the 96 pixel per inch default and dividing by the 72 points per inch
    //    to get a factor of 1 and 1/3.
    // This turns into something like:
    // - 12 ppi font * (96 dpi / 96 dpi) * (96 dpi / 72 points per inch) = 16 pixels tall font for 100% display (96 dpi is 100%)
    // - 12 ppi font * (144 dpi / 96 dpi) * (96 dpi / 72 points per inch) = 24 pixels tall font for 150% display (144 dpi is 150%)
    // - 12 ppi font * (192 dpi / 96 dpi) * (96 dpi / 72 points per inch) = 32 pixels tall font for 200% display (192 dpi is 200%)
<<<<<<< HEAD
    const auto heightDesired = desired.GetEngineSize().Y / POINTS_PER_INCH * dpiF;
=======
    auto heightDesired = desired.GetEngineSize().height * USER_DEFAULT_SCREEN_DPI / POINTS_PER_INCH;
>>>>>>> b89c8ced

    // The advance is the number of pixels left-to-right (X dimension) for the given font.
    // We're finding a proportional factor here with the design units in "ems", not an actual pixel measurement.
    const auto widthAdvance = static_cast<float>(advanceInDesignUnits) / fontMetrics.designUnitsPerEm;

    // Use the real pixel height desired by the "em" factor for the width to get the number of pixels
    // we will need per character in width. This will almost certainly result in fractional X-dimension pixels.
    const auto widthAdvanceInPx = heightDesired * widthAdvance;

    // Now reverse the "em" factor from above to turn the exact pixel width into a (probably) fractional
    // height in pixels of each character. It's easier for us to pad out height and align vertically
    // than it is horizontally.
    const auto fontSize = roundf(widthAdvanceInPx) / widthAdvance;
    _fontSize = fontSize;

    // Now figure out the basic properties of the character height which include ascent and descent
    // for this specific font size.
    const auto ascent = (fontSize * fontMetrics.ascent) / fontMetrics.designUnitsPerEm;
    const auto descent = (fontSize * fontMetrics.descent) / fontMetrics.designUnitsPerEm;

    // Get the gap.
    const auto gap = (fontSize * fontMetrics.lineGap) / fontMetrics.designUnitsPerEm;
    const auto halfGap = gap / 2;

    // We're going to build a line spacing object here to track all of this data in our format.
    DWRITE_LINE_SPACING lineSpacing = {};
    lineSpacing.method = DWRITE_LINE_SPACING_METHOD_UNIFORM;

    // We need to make sure the baseline falls on a round pixel (not a fractional pixel).
    // If the baseline is fractional, the text appears blurry, especially at small scales.
    // Since we also need to make sure the bounding box as a whole is round pixels
    // (because the entire console system maths in full cell units),
    // we're just going to ceiling up the ascent and descent to make a full pixel amount
    // and set the baseline to the full round pixel ascent value.
    //
    // For reference, for the letters "ag":
    // ...
    //          gggggg      bottom of previous line
    //
    // -----------------    <===========================================|
    //                         | topSideBearing       |  1/2 lineGap    |
    // aaaaaa   ggggggg     <-------------------------|-------------|   |
    //      a   g    g                                |             |   |
    //  aaaaa   ggggg                                 |<-ascent     |   |
    // a    a   g                                     |             |   |---- lineHeight
    // aaaaa a  gggggg      <----baseline, verticalOriginY----------|---|
    //          g     g                               |<-descent    |   |
    //          gggggg      <-------------------------|-------------|   |
    //                         | bottomSideBearing    | 1/2 lineGap     |
    // -----------------    <===========================================|
    //
    // aaaaaa   ggggggg     top of next line
    // ...
    //
    // Also note...
    // We're going to add half the line gap to the ascent and half the line gap to the descent
    // to ensure that the spacing is balanced vertically.
    // Generally speaking, the line gap is added to the ascent by DirectWrite itself for
    // horizontally drawn text which can place the baseline and glyphs "lower" in the drawing
    // box than would be desired for proper alignment of things like line and box characters
    // which will try to sit centered in the area and touch perfectly with their neighbors.

    const auto fullPixelAscent = ceil(ascent + halfGap);
    const auto fullPixelDescent = ceil(descent + halfGap);
    const auto defaultHeight = fullPixelAscent + fullPixelDescent;
    const auto lineHeight = desired.GetCellSizeY().Resolve(defaultHeight, dpiF, heightDesired, widthAdvanceInPx);
    const auto baseline = fullPixelAscent + (lineHeight - defaultHeight) / 2.0f;

    lineSpacing.height = roundf(lineHeight);
    lineSpacing.baseline = roundf(baseline);

    // According to MSDN (https://docs.microsoft.com/en-us/windows/win32/api/dwrite_3/ne-dwrite_3-dwrite_font_line_gap_usage)
    // Setting "ENABLED" means we've included the line gapping in the spacing numbers given.
    lineSpacing.fontLineGapUsage = DWRITE_FONT_LINE_GAP_USAGE_ENABLED;

    _lineSpacing = lineSpacing;

    const auto widthApprox = desired.GetCellSizeX().Resolve(widthAdvanceInPx, dpiF, heightDesired, widthAdvanceInPx);
    const auto widthExact = roundf(widthApprox);

    // The scaled size needs to represent the pixel box that each character will fit within for the purposes
    // of hit testing math and other such multiplication/division.
    til::size coordSize;
    coordSize.width = static_cast<til::CoordType>(widthExact);
    coordSize.height = static_cast<til::CoordType>(lineSpacing.height);

    // Unscaled is for the purposes of re-communicating this font back to the renderer again later.
    // As such, we need to give the same original size parameter back here without padding
    // or rounding or scaling manipulation.
    const auto unscaled = desired.GetEngineSize();

    const auto scaled = coordSize;

    actual.SetFromEngine(_defaultFontInfo.GetFamilyName(),
                         desired.GetFamily(),
                         DefaultTextFormat()->GetFontWeight(),
                         false,
                         scaled,
                         unscaled);

    actual.SetFallback(_defaultFontInfo.GetFallback());

    LineMetrics lineMetrics;
    // There is no font metric for the grid line width, so we use a small
    // multiple of the font size, which typically rounds to a pixel.
    lineMetrics.gridlineWidth = std::round(fontSize * 0.025f);

    // All other line metrics are in design units, so to get a pixel value,
    // we scale by the font size divided by the design-units-per-em.
    const auto scale = fontSize / fontMetrics.designUnitsPerEm;
    lineMetrics.underlineOffset = std::round(fontMetrics.underlinePosition * scale);
    lineMetrics.underlineWidth = std::round(fontMetrics.underlineThickness * scale);
    lineMetrics.strikethroughOffset = std::round(fontMetrics.strikethroughPosition * scale);
    lineMetrics.strikethroughWidth = std::round(fontMetrics.strikethroughThickness * scale);

    // We always want the lines to be visible, so if a stroke width ends up
    // at zero after rounding, we need to make it at least 1 pixel.
    lineMetrics.gridlineWidth = std::max(lineMetrics.gridlineWidth, 1.0f);
    lineMetrics.underlineWidth = std::max(lineMetrics.underlineWidth, 1.0f);
    lineMetrics.strikethroughWidth = std::max(lineMetrics.strikethroughWidth, 1.0f);

    // Offsets are relative to the base line of the font, so we subtract
    // from the ascent to get an offset relative to the top of the cell.
    lineMetrics.underlineOffset = lineSpacing.baseline - lineMetrics.underlineOffset;
    lineMetrics.strikethroughOffset = lineSpacing.baseline - lineMetrics.strikethroughOffset;

    // For double underlines we need a second offset, just below the first,
    // but with a bit of a gap (about double the grid line width).
    lineMetrics.underlineOffset2 = lineMetrics.underlineOffset +
                                   lineMetrics.underlineWidth +
                                   std::round(fontSize * 0.05f);

    // However, we don't want the underline to extend past the bottom of the
    // cell, so we clamp the offset to fit just inside.
    const auto maxUnderlineOffset = lineSpacing.height - lineMetrics.underlineWidth;
    lineMetrics.underlineOffset2 = std::min(lineMetrics.underlineOffset2, maxUnderlineOffset);

    // But if the resulting gap isn't big enough even to register as a thicker
    // line, it's better to place the second line slightly above the first.
    if (lineMetrics.underlineOffset2 < lineMetrics.underlineOffset + lineMetrics.gridlineWidth)
    {
        lineMetrics.underlineOffset2 = lineMetrics.underlineOffset - lineMetrics.gridlineWidth;
    }

    // We also add half the stroke width to the offsets, since the line
    // coordinates designate the center of the line.
    lineMetrics.underlineOffset += lineMetrics.underlineWidth / 2.0f;
    lineMetrics.underlineOffset2 += lineMetrics.underlineWidth / 2.0f;
    lineMetrics.strikethroughOffset += lineMetrics.strikethroughWidth / 2.0f;

    _lineMetrics = lineMetrics;

    _glyphCell = actual.GetSize();
}

Microsoft::WRL::ComPtr<IDWriteTextFormat> DxFontRenderData::_BuildTextFormat(const DxFontInfo& fontInfo, const std::wstring_view localeName)
{
    Microsoft::WRL::ComPtr<IDWriteTextFormat> format;
    THROW_IF_FAILED(_dwriteFactory->CreateTextFormat(fontInfo.GetFamilyName().data(),
                                                     _nearbyCollection.get(),
                                                     fontInfo.GetWeight(),
                                                     fontInfo.GetStyle(),
                                                     fontInfo.GetStretch(),
                                                     _fontSize,
                                                     localeName.data(),
                                                     &format));

    // If the OS supports IDWriteTextFormat3, set the font axes
    ::Microsoft::WRL::ComPtr<IDWriteTextFormat3> format3;
    if (!FAILED(format->QueryInterface(IID_PPV_ARGS(&format3))))
    {
        if (_inhibitUserWeight && !_axesVectorWithoutWeight.empty())
        {
            format3->SetFontAxisValues(_axesVectorWithoutWeight.data(), gsl::narrow<uint32_t>(_axesVectorWithoutWeight.size()));
        }
        else if (!_inhibitUserWeight && !_axesVector.empty())
        {
            format3->SetFontAxisValues(_axesVector.data(), gsl::narrow<uint32_t>(_axesVector.size()));
        }
    }

    return format;
}
<|MERGE_RESOLUTION|>--- conflicted
+++ resolved
@@ -1,928 +1,924 @@
-// Copyright (c) Microsoft Corporation.
-// Licensed under the MIT license.
-
-#include "precomp.h"
-#include "DxFontRenderData.h"
-
-#include <VersionHelpers.h>
-
-#include "../base/FontCache.h"
-
-static constexpr float POINTS_PER_INCH = 72.0f;
-static constexpr std::wstring_view FALLBACK_LOCALE = L"en-us";
-static constexpr size_t TAG_LENGTH = 4;
-
-using namespace Microsoft::Console::Render;
-
-DxFontRenderData::DxFontRenderData(::Microsoft::WRL::ComPtr<IDWriteFactory1> dwriteFactory) :
-    _dwriteFactory(dwriteFactory),
-    _nearbyCollection{ FontCache::GetCached() },
-    _fontSize{},
-    _glyphCell{},
-    _lineMetrics{},
-    _lineSpacing{}
-{
-}
-
-[[nodiscard]] Microsoft::WRL::ComPtr<IDWriteTextAnalyzer1> DxFontRenderData::Analyzer()
-{
-    if (!_dwriteTextAnalyzer)
-    {
-        Microsoft::WRL::ComPtr<IDWriteTextAnalyzer> analyzer;
-        THROW_IF_FAILED(_dwriteFactory->CreateTextAnalyzer(&analyzer));
-        THROW_IF_FAILED(analyzer.As(&_dwriteTextAnalyzer));
-    }
-
-    return _dwriteTextAnalyzer;
-}
-
-[[nodiscard]] Microsoft::WRL::ComPtr<IDWriteFontFallback> DxFontRenderData::SystemFontFallback()
-{
-    if (!_systemFontFallback)
-    {
-        ::Microsoft::WRL::ComPtr<IDWriteFactory2> factory2;
-        THROW_IF_FAILED(_dwriteFactory.As(&factory2));
-        factory2->GetSystemFontFallback(&_systemFontFallback);
-    }
-
-    return _systemFontFallback;
-}
-
-[[nodiscard]] std::wstring DxFontRenderData::UserLocaleName()
-{
-    if (_userLocaleName.empty())
-    {
-        std::array<wchar_t, LOCALE_NAME_MAX_LENGTH> localeName;
-
-        const auto returnCode = GetUserDefaultLocaleName(localeName.data(), gsl::narrow<int>(localeName.size()));
-        if (returnCode)
-        {
-            _userLocaleName = { localeName.data() };
-        }
-        else
-        {
-            _userLocaleName = { FALLBACK_LOCALE.data(), FALLBACK_LOCALE.size() };
-        }
-    }
-
-    return _userLocaleName;
-}
-
-[[nodiscard]] til::size DxFontRenderData::GlyphCell() noexcept
-{
-    return _glyphCell;
-}
-
-[[nodiscard]] DxFontRenderData::LineMetrics DxFontRenderData::GetLineMetrics() noexcept
-{
-    return _lineMetrics;
-}
-
-[[nodiscard]] DWRITE_FONT_WEIGHT DxFontRenderData::DefaultFontWeight() noexcept
-{
-    return _defaultFontInfo.GetWeight();
-}
-
-[[nodiscard]] DWRITE_FONT_STYLE DxFontRenderData::DefaultFontStyle() noexcept
-{
-    return _defaultFontInfo.GetStyle();
-}
-
-[[nodiscard]] DWRITE_FONT_STRETCH DxFontRenderData::DefaultFontStretch() noexcept
-{
-    return _defaultFontInfo.GetStretch();
-}
-
-[[nodiscard]] const std::vector<DWRITE_FONT_FEATURE>& DxFontRenderData::DefaultFontFeatures() const noexcept
-{
-    return _featureVector;
-}
-
-[[nodiscard]] Microsoft::WRL::ComPtr<IDWriteTextFormat> DxFontRenderData::DefaultTextFormat()
-{
-    return TextFormatWithAttribute(_defaultFontInfo.GetWeight(), _defaultFontInfo.GetStyle(), _defaultFontInfo.GetStretch());
-}
-
-[[nodiscard]] Microsoft::WRL::ComPtr<IDWriteFontFace1> DxFontRenderData::DefaultFontFace()
-{
-    return FontFaceWithAttribute(_defaultFontInfo.GetWeight(), _defaultFontInfo.GetStyle(), _defaultFontInfo.GetStretch());
-}
-
-[[nodiscard]] Microsoft::WRL::ComPtr<IBoxDrawingEffect> DxFontRenderData::DefaultBoxDrawingEffect()
-{
-    if (!_boxDrawingEffect)
-    {
-        // Calculate and cache the box effect for the base font. Scale is 1.0f because the base font is exactly the scale we want already.
-        THROW_IF_FAILED(s_CalculateBoxEffect(DefaultTextFormat().Get(), _glyphCell.width, DefaultFontFace().Get(), 1.0f, &_boxDrawingEffect));
-    }
-
-    return _boxDrawingEffect;
-}
-
-[[nodiscard]] Microsoft::WRL::ComPtr<IDWriteTextFormat> DxFontRenderData::TextFormatWithAttribute(DWRITE_FONT_WEIGHT weight,
-                                                                                                  DWRITE_FONT_STYLE style,
-                                                                                                  DWRITE_FONT_STRETCH stretch)
-{
-    const auto textFormatIt = _textFormatMap.find(_ToMapKey(weight, style, stretch));
-    if (textFormatIt == _textFormatMap.end())
-    {
-        auto fontInfo = _defaultFontInfo;
-        fontInfo.SetWeight(weight);
-        fontInfo.SetStyle(style);
-        fontInfo.SetStretch(stretch);
-
-        // Create the font with the fractional pixel height size.
-        // It should have an integer pixel width by our math.
-        // Then below, apply the line spacing to the format to position the floating point pixel height characters
-        // into a cell that has an integer pixel height leaving some padding above/below as necessary to round them out.
-        auto localeName = UserLocaleName();
-        Microsoft::WRL::ComPtr<IDWriteTextFormat> textFormat;
-        THROW_IF_FAILED(_BuildTextFormat(fontInfo, localeName).As(&textFormat));
-        THROW_IF_FAILED(textFormat->SetLineSpacing(_lineSpacing.method, _lineSpacing.height, _lineSpacing.baseline));
-        THROW_IF_FAILED(textFormat->SetParagraphAlignment(DWRITE_PARAGRAPH_ALIGNMENT_NEAR));
-        THROW_IF_FAILED(textFormat->SetWordWrapping(DWRITE_WORD_WRAPPING_NO_WRAP));
-
-        _textFormatMap.emplace(_ToMapKey(weight, style, stretch), textFormat);
-        return textFormat;
-    }
-    else
-    {
-        return textFormatIt->second;
-    }
-}
-
-[[nodiscard]] Microsoft::WRL::ComPtr<IDWriteFontFace1> DxFontRenderData::FontFaceWithAttribute(DWRITE_FONT_WEIGHT weight,
-                                                                                               DWRITE_FONT_STYLE style,
-                                                                                               DWRITE_FONT_STRETCH stretch)
-{
-    const auto fontFaceIt = _fontFaceMap.find(_ToMapKey(weight, style, stretch));
-    if (fontFaceIt == _fontFaceMap.end())
-    {
-        auto fontInfo = _defaultFontInfo;
-        fontInfo.SetWeight(weight);
-        fontInfo.SetStyle(style);
-        fontInfo.SetStretch(stretch);
-
-        auto fontLocaleName = UserLocaleName();
-        auto fontFace = fontInfo.ResolveFontFaceWithFallback(_nearbyCollection.get(), fontLocaleName);
-
-        _fontFaceMap.emplace(_ToMapKey(weight, style, stretch), fontFace);
-        return fontFace;
-    }
-    else
-    {
-        return fontFaceIt->second;
-    }
-}
-
-// Routine Description:
-// - Updates the font used for drawing
-// Arguments:
-// - desired - Information specifying the font that is requested
-// - actual - Filled with the nearest font actually chosen for drawing
-// - dpi - The DPI of the screen
-// Return Value:
-// - S_OK or relevant DirectX error
-[[nodiscard]] HRESULT DxFontRenderData::UpdateFont(const FontInfoDesired& desired, FontInfo& actual, const int dpi, const std::unordered_map<std::wstring_view, uint32_t>& features, const std::unordered_map<std::wstring_view, float>& axes) noexcept
-{
-    try
-    {
-        _userLocaleName.clear();
-        _textFormatMap.clear();
-        _fontFaceMap.clear();
-        _boxDrawingEffect.Reset();
-
-        // Initialize the default font info and build everything from here.
-        _defaultFontInfo = DxFontInfo(desired.GetFaceName(),
-                                      desired.GetWeight(),
-                                      DWRITE_FONT_STYLE_NORMAL,
-                                      DWRITE_FONT_STRETCH_NORMAL);
-
-        _SetFeatures(features);
-        _SetAxes(axes);
-
-        _BuildFontRenderData(desired, actual, dpi);
-    }
-    CATCH_RETURN();
-
-    return S_OK;
-}
-
-// Routine Description:
-// - Calculates the box drawing scale/translate matrix values to fit a box glyph into the cell as perfectly as possible.
-// Arguments:
-// - format - Text format used to determine line spacing (height including ascent & descent) as calculated from the base font.
-// - widthPixels - The pixel width of the available cell.
-// - face - The font face that is currently being used, may differ from the base font from the layout.
-// - fontScale -  if the given font face is going to be scaled versus the format, we need to know so we can compensate for that. pass 1.0f for no scaling.
-// - effect - Receives the effect to apply to box drawing characters. If no effect is received, special treatment isn't required.
-// Return Value:
-// - S_OK, GSL/WIL errors, DirectWrite errors, or math errors.
-[[nodiscard]] HRESULT STDMETHODCALLTYPE DxFontRenderData::s_CalculateBoxEffect(IDWriteTextFormat* format, size_t widthPixels, IDWriteFontFace1* face, float fontScale, IBoxDrawingEffect** effect) noexcept
-try
-{
-    // Check for bad in parameters.
-    RETURN_HR_IF(E_INVALIDARG, !format);
-    RETURN_HR_IF(E_INVALIDARG, !face);
-
-    // Check the out parameter and fill it up with null.
-    RETURN_HR_IF(E_INVALIDARG, !effect);
-    *effect = nullptr;
-
-    // The format is based around the main font that was specified by the user.
-    // We need to know its size as well as the final spacing that was calculated around
-    // it when it was first selected to get an idea of how large the bounding box is.
-    const auto fontSize = format->GetFontSize();
-
-    DWRITE_LINE_SPACING_METHOD spacingMethod;
-    float lineSpacing; // total height of the cells
-    float baseline; // vertical position counted down from the top where the characters "sit"
-    RETURN_IF_FAILED(format->GetLineSpacing(&spacingMethod, &lineSpacing, &baseline));
-
-    const auto ascentPixels = baseline;
-    const auto descentPixels = lineSpacing - baseline;
-
-    // We need this for the designUnitsPerEm which will be required to move back and forth between
-    // Design Units and Pixels. I'll elaborate below.
-    DWRITE_FONT_METRICS1 fontMetrics;
-    face->GetMetrics(&fontMetrics);
-
-    // If we had font fallback occur, the size of the font given to us (IDWriteFontFace1) can be different
-    // than the font size used for the original format (IDWriteTextFormat).
-    const auto scaledFontSize = fontScale * fontSize;
-
-    // This is Unicode FULL BLOCK U+2588.
-    // We presume that FULL BLOCK should be filling its entire cell in all directions so it should provide a good basis
-    // in knowing exactly where to touch every single edge.
-    // We're also presuming that the other box/line drawing glyphs were authored in this font to perfectly inscribe
-    // inside of FULL BLOCK, with the same left/top/right/bottom bearings so they would look great when drawn adjacent.
-    const UINT32 blockCodepoint = L'\x2588';
-
-    // Get the index of the block out of the font.
-    UINT16 glyphIndex;
-    RETURN_IF_FAILED(face->GetGlyphIndicesW(&blockCodepoint, 1, &glyphIndex));
-
-    // If it was 0, it wasn't found in the font. We're going to try again with
-    // Unicode BOX DRAWINGS LIGHT VERTICAL AND HORIZONTAL U+253C which should be touching
-    // all the edges of the possible rectangle, much like a full block should.
-    if (glyphIndex == 0)
-    {
-        const UINT32 alternateCp = L'\x253C';
-        RETURN_IF_FAILED(face->GetGlyphIndicesW(&alternateCp, 1, &glyphIndex));
-    }
-
-    // If we still didn't find the glyph index, we haven't implemented any further logic to figure out the box dimensions.
-    // So we're just going to leave successfully as is and apply no scaling factor. It might look not-right, but it won't
-    // stop the rendering pipeline.
-    RETURN_HR_IF(S_FALSE, glyphIndex == 0);
-
-    // Get the metrics of the given glyph, which we're going to treat as the outline box in which all line/block drawing
-    // glyphs will be inscribed within, perfectly touching each edge as to align when two cells meet.
-    DWRITE_GLYPH_METRICS boxMetrics = { 0 };
-    RETURN_IF_FAILED(face->GetDesignGlyphMetrics(&glyphIndex, 1, &boxMetrics));
-
-    // NOTE: All metrics we receive from DWRITE are going to be in "design units" which are a somewhat agnostic
-    //       way of describing proportions.
-    //       Converting back and forth between real pixels and design units is possible using
-    //       any font's specific fontSize and the designUnitsPerEm FONT_METRIC value.
-    //
-    // Here's what to know about the boxMetrics:
-    //
-    //
-    //
-    //   topLeft --> +--------------------------------+    ---
-    //               |         ^                      |     |
-    //               |         |  topSide             |     |
-    //               |         |  Bearing             |     |
-    //               |         v                      |     |
-    //               |      +-----------------+       |     |
-    //               |      |                 |       |     |
-    //               |      |                 |       |     | a
-    //               |      |                 |       |     | d
-    //               |      |                 |       |     | v
-    //               +<---->+                 |       |     | a
-    //               |      |                 |       |     | n
-    //               | left |                 |       |     | c
-    //               | Side |                 |       |     | e
-    //               | Bea- |                 |       |     | H
-    //               | ring |                 | right |     | e
-    //  vertical     |      |                 | Side  |     | i
-    //  OriginY -->  x      |                 | Bea-  |     | g
-    //               |      |                 | ring  |     | h
-    //               |      |                 |       |     | t
-    //               |      |                 +<----->+     |
-    //               |      +-----------------+       |     |
-    //               |                     ^          |     |
-    //               |       bottomSide    |          |     |
-    //               |          Bearing    |          |     |
-    //               |                     v          |     |
-    //               +--------------------------------+    ---
-    //
-    //
-    //               |                                |
-    //               +--------------------------------+
-    //               |         advanceWidth           |
-    //
-    //
-    // NOTE: The bearings can be negative, in which case it is specifying that the glyphs overhang the box
-    // as defined by the advanceHeight/width.
-    // See also: https://docs.microsoft.com/en-us/windows/win32/api/dwrite/ns-dwrite-dwrite_glyph_metrics
-
-    // The scale is a multiplier and the translation is addition. So *1 and +0 will mean nothing happens.
-    const auto defaultBoxVerticalScaleFactor = 1.0f;
-    auto boxVerticalScaleFactor = defaultBoxVerticalScaleFactor;
-    const auto defaultBoxVerticalTranslation = 0.0f;
-    auto boxVerticalTranslation = defaultBoxVerticalTranslation;
-    {
-        // First, find the dimensions of the glyph representing our fully filled box.
-
-        // Ascent is how far up from the baseline we'll draw.
-        // verticalOriginY is the measure from the topLeft corner of the bounding box down to where
-        // the glyph's version of the baseline is.
-        // topSideBearing is how much "gap space" is left between that topLeft and where the glyph
-        // starts drawing. Subtract the gap space to find how far is drawn upward from baseline.
-        const auto boxAscentDesignUnits = boxMetrics.verticalOriginY - boxMetrics.topSideBearing;
-
-        // Descent is how far down from the baseline we'll draw.
-        // advanceHeight is the total height of the drawn bounding box.
-        // verticalOriginY is how much was given to the ascent, so subtract that out.
-        // What remains is then the descent value. Remove the
-        // bottomSideBearing as the "gap space" on the bottom to find how far is drawn downward from baseline.
-        const auto boxDescentDesignUnits = boxMetrics.advanceHeight - boxMetrics.verticalOriginY - boxMetrics.bottomSideBearing;
-
-        // The height, then, of the entire box is just the sum of the ascent above the baseline and the descent below.
-        const auto boxHeightDesignUnits = boxAscentDesignUnits + boxDescentDesignUnits;
-
-        // Second, find the dimensions of the cell we're going to attempt to fit within.
-        // We know about the exact ascent/descent units in pixels as calculated when we chose a font and
-        // adjusted the ascent/descent for a nice perfect baseline and integer total height.
-        // All we need to do is adapt it into Design Units so it meshes nicely with the Design Units above.
-        // Use the formula: Pixels * Design Units Per Em / Font Size = Design Units
-        const auto cellAscentDesignUnits = ascentPixels * fontMetrics.designUnitsPerEm / scaledFontSize;
-        const auto cellDescentDesignUnits = descentPixels * fontMetrics.designUnitsPerEm / scaledFontSize;
-        const auto cellHeightDesignUnits = cellAscentDesignUnits + cellDescentDesignUnits;
-
-        // OK, now do a few checks. If the drawn box touches the top and bottom of the cell
-        // and the box is overall tall enough, then we'll not bother adjusting.
-        // We will presume the font author has set things as they wish them to be.
-        const auto boxTouchesCellTop = boxAscentDesignUnits >= cellAscentDesignUnits;
-        const auto boxTouchesCellBottom = boxDescentDesignUnits >= cellDescentDesignUnits;
-        const auto boxIsTallEnoughForCell = boxHeightDesignUnits >= cellHeightDesignUnits;
-
-        // If not...
-        if (!(boxTouchesCellTop && boxTouchesCellBottom && boxIsTallEnoughForCell))
-        {
-            // Find a scaling factor that will make the total height drawn of this box
-            // perfectly fit the same number of design units as the cell.
-            // Since scale factor is a multiplier, it doesn't matter that this is design units.
-            // The fraction between the two heights in pixels should be exactly the same
-            // (which is what will matter when we go to actually render it... the pixels that is.)
-            // Don't scale below 1.0. If it'd shrink, just center it at the prescribed scale.
-            boxVerticalScaleFactor = std::max(cellHeightDesignUnits / boxHeightDesignUnits, 1.0f);
-
-            // The box as scaled might be hanging over the top or bottom of the cell (or both).
-            // We find out the amount of overhang/underhang on both the top and the bottom.
-            const auto extraAscent = boxAscentDesignUnits * boxVerticalScaleFactor - cellAscentDesignUnits;
-            const auto extraDescent = boxDescentDesignUnits * boxVerticalScaleFactor - cellDescentDesignUnits;
-
-            // This took a bit of time and effort and it's difficult to put into words, but here goes.
-            // We want the average of the two magnitudes to find out how much to "take" from one and "give"
-            // to the other such that both are equal. We presume the glyphs are designed to be drawn
-            // centered in their box vertically to look good.
-            // The ordering around subtraction is required to ensure that the direction is correct with a negative
-            // translation moving up (taking excess descent and adding to ascent) and positive is the opposite.
-            const auto boxVerticalTranslationDesignUnits = (extraAscent - extraDescent) / 2;
-
-            // The translation is just a raw movement of pixels up or down. Since we were working in Design Units,
-            // we need to run the opposite algorithm shown above to go from Design Units to Pixels.
-            boxVerticalTranslation = boxVerticalTranslationDesignUnits * scaledFontSize / fontMetrics.designUnitsPerEm;
-        }
-    }
-
-    // The horizontal adjustments follow the exact same logic as the vertical ones.
-    const auto defaultBoxHorizontalScaleFactor = 1.0f;
-    auto boxHorizontalScaleFactor = defaultBoxHorizontalScaleFactor;
-    const auto defaultBoxHorizontalTranslation = 0.0f;
-    auto boxHorizontalTranslation = defaultBoxHorizontalTranslation;
-    {
-        // This is the only difference. We don't have a horizontalOriginX from the metrics.
-        // However, https://docs.microsoft.com/en-us/windows/win32/api/dwrite/ns-dwrite-dwrite_glyph_metrics says
-        // the X coordinate is specified by half the advanceWidth to the right of the horizontalOrigin.
-        // So we'll use that as the "center" and apply it the role that verticalOriginY had above.
-
-        const auto boxCenterDesignUnits = boxMetrics.advanceWidth / 2;
-        const auto boxLeftDesignUnits = boxCenterDesignUnits - boxMetrics.leftSideBearing;
-        const auto boxRightDesignUnits = boxMetrics.advanceWidth - boxMetrics.rightSideBearing - boxCenterDesignUnits;
-        const auto boxWidthDesignUnits = boxLeftDesignUnits + boxRightDesignUnits;
-
-        const auto cellWidthDesignUnits = widthPixels * fontMetrics.designUnitsPerEm / scaledFontSize;
-        const auto cellLeftDesignUnits = cellWidthDesignUnits / 2;
-        const auto cellRightDesignUnits = cellLeftDesignUnits;
-
-        const auto boxTouchesCellLeft = boxLeftDesignUnits >= cellLeftDesignUnits;
-        const auto boxTouchesCellRight = boxRightDesignUnits >= cellRightDesignUnits;
-        const auto boxIsWideEnoughForCell = boxWidthDesignUnits >= cellWidthDesignUnits;
-
-        if (!(boxTouchesCellLeft && boxTouchesCellRight && boxIsWideEnoughForCell))
-        {
-            boxHorizontalScaleFactor = std::max(cellWidthDesignUnits / boxWidthDesignUnits, 1.0f);
-            const auto extraLeft = boxLeftDesignUnits * boxHorizontalScaleFactor - cellLeftDesignUnits;
-            const auto extraRight = boxRightDesignUnits * boxHorizontalScaleFactor - cellRightDesignUnits;
-
-            const auto boxHorizontalTranslationDesignUnits = (extraLeft - extraRight) / 2;
-
-            boxHorizontalTranslation = boxHorizontalTranslationDesignUnits * scaledFontSize / fontMetrics.designUnitsPerEm;
-        }
-    }
-
-    // If we set anything, make a drawing effect. Otherwise, there isn't one.
-    if (defaultBoxVerticalScaleFactor != boxVerticalScaleFactor ||
-        defaultBoxVerticalTranslation != boxVerticalTranslation ||
-        defaultBoxHorizontalScaleFactor != boxHorizontalScaleFactor ||
-        defaultBoxHorizontalTranslation != boxHorizontalTranslation)
-    {
-        // OK, make the object that will represent our effect, stuff the metrics into it, and return it.
-        RETURN_IF_FAILED(WRL::MakeAndInitialize<BoxDrawingEffect>(effect, boxVerticalScaleFactor, boxVerticalTranslation, boxHorizontalScaleFactor, boxHorizontalTranslation));
-    }
-
-    return S_OK;
-}
-CATCH_RETURN()
-
-// Routine Description:
-// - Returns whether the user set or updated any of the font features to be applied
-bool DxFontRenderData::DidUserSetFeatures() const noexcept
-{
-    return _didUserSetFeatures;
-}
-
-// Routine Description:
-// - Returns whether the user set or updated any of the font axes to be applied
-bool DxFontRenderData::DidUserSetAxes() const noexcept
-{
-    return _didUserSetAxes;
-}
-
-// Routine Description:
-// - Function called to inform us whether to use the user set weight
-//   in the font axes
-// - Called by CustomTextLayout, when the text attribute is intense we should
-//   ignore the user set weight, otherwise setting the bold font axis
-//   breaks the bold font attribute
-// Arguments:
-// - inhibitUserWeight: boolean that tells us if we should use the user set weight
-//   in the font axes
-void DxFontRenderData::InhibitUserWeight(bool inhibitUserWeight) noexcept
-{
-    _inhibitUserWeight = inhibitUserWeight;
-}
-
-// Routine Description:
-// - Returns whether the set italic in the font axes
-// Return Value:
-// - True if the user set the italic axis to 1,
-//   false if the italic axis is not present or the italic axis is set to 0
-bool DxFontRenderData::DidUserSetItalic() const noexcept
-{
-    return _didUserSetItalic;
-}
-
-// Routine Description:
-// - Updates our internal map of font features with the given features
-// - NOTE TO CALLER: Make sure to call _BuildFontRenderData after calling this for the feature changes
-//   to take place
-// Arguments:
-// - features - the features to update our map with
-void DxFontRenderData::_SetFeatures(const std::unordered_map<std::wstring_view, uint32_t>& features)
-{
-    // Populate the feature map with the standard list first
-    std::unordered_map<DWRITE_FONT_FEATURE_TAG, uint32_t> featureMap{
-        { DWRITE_MAKE_FONT_FEATURE_TAG('c', 'a', 'l', 't'), 1 }, // Contextual Alternates
-        { DWRITE_MAKE_FONT_FEATURE_TAG('l', 'i', 'g', 'a'), 1 }, // Standard Ligatures
-        { DWRITE_MAKE_FONT_FEATURE_TAG('c', 'l', 'i', 'g'), 1 }, // Contextual Ligatures
-        { DWRITE_MAKE_FONT_FEATURE_TAG('k', 'e', 'r', 'n'), 1 } // Kerning
-    };
-
-    // Update our feature map with the provided features
-    if (!features.empty())
-    {
-        for (const auto& [tag, param] : features)
-        {
-            if (tag.length() == TAG_LENGTH)
-            {
-                featureMap.insert_or_assign(DWRITE_MAKE_FONT_FEATURE_TAG(til::at(tag, 0), til::at(tag, 1), til::at(tag, 2), til::at(tag, 3)), param);
-            }
-        }
-        _didUserSetFeatures = true;
-    }
-    else
-    {
-        _didUserSetFeatures = false;
-    }
-
-    // Convert the data to DWRITE_FONT_FEATURE and store it in a vector for CustomTextLayout
-    _featureVector.clear();
-    for (const auto [tag, param] : featureMap)
-    {
-        _featureVector.push_back(DWRITE_FONT_FEATURE{ tag, param });
-    }
-}
-
-// Routine Description:
-// - Updates our internal map of font axes with the given axes
-// - NOTE TO CALLER: Make sure to call _BuildFontRenderData after calling this for the axes changes
-//   to take place
-// Arguments:
-// - axes - the axes to update our map with
-void DxFontRenderData::_SetAxes(const std::unordered_map<std::wstring_view, float>& axes)
-{
-    // Clear out the old vector and booleans in case this is a hot reload
-    _axesVector = std::vector<DWRITE_FONT_AXIS_VALUE>{};
-    _didUserSetAxes = false;
-    _didUserSetItalic = false;
-
-    // Update our axis map with the provided axes
-    if (!axes.empty())
-    {
-        // Store the weight aside: we will be creating a span of all the axes in the vector except the weight,
-        // and then we will add the weight to the vector
-        // We are doing this so that when the text attribute is intense, we can apply all the axes except the weight
-        std::optional<DWRITE_FONT_AXIS_VALUE> weightAxis;
-
-        // Since we are calling an 'emplace_back' after creating the span,
-        // there is a chance a reallocation happens (if the vector needs to grow), which would make the span point to
-        // deallocated memory. To avoid this, make sure to reserve enough memory in the vector.
-        _axesVector.reserve(axes.size());
-
-#pragma warning(suppress : 26445) // the analyzer doesn't like reference to string_view
-        for (const auto& [axis, value] : axes)
-        {
-            if (axis.length() == TAG_LENGTH)
-            {
-                const auto dwriteFontAxis = DWRITE_FONT_AXIS_VALUE{ DWRITE_MAKE_FONT_AXIS_TAG(til::at(axis, 0), til::at(axis, 1), til::at(axis, 2), til::at(axis, 3)), value };
-                if (dwriteFontAxis.axisTag != DWRITE_FONT_AXIS_TAG_WEIGHT)
-                {
-                    _axesVector.emplace_back(dwriteFontAxis);
-                }
-                else
-                {
-                    weightAxis = dwriteFontAxis;
-                }
-                _didUserSetItalic |= dwriteFontAxis.axisTag == DWRITE_FONT_AXIS_TAG_ITALIC && value == 1;
-            }
-        }
-
-        // Make the span, which has all the axes except the weight
-        _axesVectorWithoutWeight = gsl::make_span(_axesVector);
-
-        // Add the weight axis to the vector if needed
-        if (weightAxis)
-        {
-            _axesVector.emplace_back(weightAxis.value());
-        }
-        _didUserSetAxes = true;
-    }
-}
-
-// Method Description:
-// - Converts a DWRITE_FONT_STRETCH enum into the corresponding float value to
-//   create a DWRITE_FONT_AXIS_VALUE with
-// Arguments:
-// - fontStretch: the old DWRITE_FONT_STRETCH enum to be converted into an axis value
-// Return value:
-// - The float value corresponding to the passed in fontStretch
-float DxFontRenderData::_FontStretchToWidthAxisValue(DWRITE_FONT_STRETCH fontStretch) noexcept
-{
-    // 10 elements from DWRITE_FONT_STRETCH_UNDEFINED (0) to DWRITE_FONT_STRETCH_ULTRA_EXPANDED (9)
-    static constexpr auto fontStretchEnumToVal = std::array{ 100.0f, 50.0f, 62.5f, 75.0f, 87.5f, 100.0f, 112.5f, 125.0f, 150.0f, 200.0f };
-
-    if (gsl::narrow_cast<size_t>(fontStretch) > fontStretchEnumToVal.size())
-    {
-        fontStretch = DWRITE_FONT_STRETCH_NORMAL;
-    }
-
-    return til::at(fontStretchEnumToVal, fontStretch);
-}
-
-// Method Description:
-// - Converts a DWRITE_FONT_STYLE enum into the corresponding float value to
-//   create a DWRITE_FONT_AXIS_VALUE with
-// Arguments:
-// - fontStyle: the old DWRITE_FONT_STYLE enum to be converted into an axis value
-// Return value:
-// - The float value corresponding to the passed in fontStyle
-float DxFontRenderData::_FontStyleToSlantFixedAxisValue(DWRITE_FONT_STYLE fontStyle) noexcept
-{
-    // DWRITE_FONT_STYLE_NORMAL (0), DWRITE_FONT_STYLE_OBLIQUE (1), DWRITE_FONT_STYLE_ITALIC (2)
-    static constexpr auto fontStyleEnumToVal = std::array{ 0.0f, -20.0f, -12.0f };
-
-    // Both DWRITE_FONT_STYLE_OBLIQUE and DWRITE_FONT_STYLE_ITALIC default to having slant.
-    // Though an italic font technically need not have slant (there exist upright ones), the
-    // vast majority of italic fonts are also slanted. Ideally the slant comes from the
-    // 'slnt' value in the STAT or fvar table, or the post table italic angle.
-
-    if (gsl::narrow_cast<size_t>(fontStyle) > fontStyleEnumToVal.size())
-    {
-        fontStyle = DWRITE_FONT_STYLE_NORMAL;
-    }
-
-    return til::at(fontStyleEnumToVal, fontStyle);
-}
-
-// Method Description:
-// - Fill any missing axis values that might be known but were unspecified, such as omitting
-//   the 'wght' axis tag but specifying the old DWRITE_FONT_WEIGHT enum
-// - This function will only be called with a valid IDWriteTextFormat3
-//   (on platforms where IDWriteTextFormat3 is supported)
-// Arguments:
-// - fontWeight: the old DWRITE_FONT_WEIGHT enum to be converted into an axis value
-// - fontStretch: the old DWRITE_FONT_STRETCH enum to be converted into an axis value
-// - fontStyle: the old DWRITE_FONT_STYLE enum to be converted into an axis value
-// - fontSize: the number to convert into an axis value
-// - format: the IDWriteTextFormat3 to get the defined axes from
-// Return value:
-// - The fully formed axes vector
-#pragma warning(suppress : 26429) // the analyzer doesn't detect that our FAIL_FAST_IF_NULL macro \
-    // checks format for nullness
-std::vector<DWRITE_FONT_AXIS_VALUE> DxFontRenderData::GetAxisVector(const DWRITE_FONT_WEIGHT fontWeight,
-                                                                    const DWRITE_FONT_STRETCH fontStretch,
-                                                                    const DWRITE_FONT_STYLE fontStyle,
-                                                                    IDWriteTextFormat3* format)
-{
-    FAIL_FAST_IF_NULL(format);
-
-    const auto axesCount = format->GetFontAxisValueCount();
-    std::vector<DWRITE_FONT_AXIS_VALUE> axesVector;
-    axesVector.resize(axesCount);
-    format->GetFontAxisValues(axesVector.data(), axesCount);
-
-    auto axisTagPresence = AxisTagPresence::None;
-    for (const auto& fontAxisValue : axesVector)
-    {
-        switch (fontAxisValue.axisTag)
-        {
-        case DWRITE_FONT_AXIS_TAG_WEIGHT:
-            WI_SetFlag(axisTagPresence, AxisTagPresence::Weight);
-            break;
-        case DWRITE_FONT_AXIS_TAG_WIDTH:
-            WI_SetFlag(axisTagPresence, AxisTagPresence::Width);
-            break;
-        case DWRITE_FONT_AXIS_TAG_ITALIC:
-            WI_SetFlag(axisTagPresence, AxisTagPresence::Italic);
-            break;
-        case DWRITE_FONT_AXIS_TAG_SLANT:
-            WI_SetFlag(axisTagPresence, AxisTagPresence::Slant);
-            break;
-        }
-    }
-
-    if (WI_IsFlagClear(axisTagPresence, AxisTagPresence::Weight))
-    {
-        axesVector.emplace_back(DWRITE_FONT_AXIS_VALUE{ DWRITE_FONT_AXIS_TAG_WEIGHT, gsl::narrow<float>(fontWeight) });
-    }
-    if (WI_IsFlagClear(axisTagPresence, AxisTagPresence::Width))
-    {
-        axesVector.emplace_back(DWRITE_FONT_AXIS_VALUE{ DWRITE_FONT_AXIS_TAG_WIDTH, _FontStretchToWidthAxisValue(fontStretch) });
-    }
-    if (WI_IsFlagClear(axisTagPresence, AxisTagPresence::Italic))
-    {
-        axesVector.emplace_back(DWRITE_FONT_AXIS_VALUE{ DWRITE_FONT_AXIS_TAG_ITALIC, (fontStyle == DWRITE_FONT_STYLE_ITALIC ? 1.0f : 0.0f) });
-    }
-    if (WI_IsFlagClear(axisTagPresence, AxisTagPresence::Slant))
-    {
-        axesVector.emplace_back(DWRITE_FONT_AXIS_VALUE{ DWRITE_FONT_AXIS_TAG_SLANT, _FontStyleToSlantFixedAxisValue(fontStyle) });
-    }
-
-    return axesVector;
-}
-
-// Routine Description:
-// - Build the needed data for rendering according to the font used
-// Arguments:
-// - desired - Information specifying the font that is requested
-// - actual - Filled with the nearest font actually chosen for drawing
-// - dpi - The DPI of the screen
-// Return Value:
-// - None
-void DxFontRenderData::_BuildFontRenderData(const FontInfoDesired& desired, FontInfo& actual, const int dpi)
-{
-    const auto dpiF = static_cast<float>(dpi);
-    auto fontLocaleName = UserLocaleName();
-    // This is the first attempt to resolve font face after `UpdateFont`.
-    // Note that the following line may cause property changes _inside_ `_defaultFontInfo` because the desired font may not exist.
-    // See the implementation of `ResolveFontFaceWithFallback` for details.
-    const auto face = _defaultFontInfo.ResolveFontFaceWithFallback(_nearbyCollection.get(), fontLocaleName);
-
-    DWRITE_FONT_METRICS1 fontMetrics;
-    face->GetMetrics(&fontMetrics);
-
-    const UINT32 spaceCodePoint = L'M';
-    UINT16 spaceGlyphIndex;
-    THROW_IF_FAILED(face->GetGlyphIndicesW(&spaceCodePoint, 1, &spaceGlyphIndex));
-
-    INT32 advanceInDesignUnits;
-    THROW_IF_FAILED(face->GetDesignGlyphAdvances(1, &spaceGlyphIndex, &advanceInDesignUnits));
-
-    DWRITE_GLYPH_METRICS spaceMetrics = { 0 };
-    THROW_IF_FAILED(face->GetDesignGlyphMetrics(&spaceGlyphIndex, 1, &spaceMetrics));
-
-    // The math here is actually:
-    // Requested Size in Points * DPI scaling factor * Points to Pixels scaling factor.
-    // - DPI = dots per inch
-    // - PPI = points per inch or "points" as usually seen when choosing a font size
-    // - The DPI scaling factor is the current monitor DPI divided by 96, the default DPI.
-    // - The Points to Pixels factor is based on the typography definition of 72 points per inch.
-    //    As such, converting requires taking the 96 pixel per inch default and dividing by the 72 points per inch
-    //    to get a factor of 1 and 1/3.
-    // This turns into something like:
-    // - 12 ppi font * (96 dpi / 96 dpi) * (96 dpi / 72 points per inch) = 16 pixels tall font for 100% display (96 dpi is 100%)
-    // - 12 ppi font * (144 dpi / 96 dpi) * (96 dpi / 72 points per inch) = 24 pixels tall font for 150% display (144 dpi is 150%)
-    // - 12 ppi font * (192 dpi / 96 dpi) * (96 dpi / 72 points per inch) = 32 pixels tall font for 200% display (192 dpi is 200%)
-<<<<<<< HEAD
-    const auto heightDesired = desired.GetEngineSize().Y / POINTS_PER_INCH * dpiF;
-=======
-    auto heightDesired = desired.GetEngineSize().height * USER_DEFAULT_SCREEN_DPI / POINTS_PER_INCH;
->>>>>>> b89c8ced
-
-    // The advance is the number of pixels left-to-right (X dimension) for the given font.
-    // We're finding a proportional factor here with the design units in "ems", not an actual pixel measurement.
-    const auto widthAdvance = static_cast<float>(advanceInDesignUnits) / fontMetrics.designUnitsPerEm;
-
-    // Use the real pixel height desired by the "em" factor for the width to get the number of pixels
-    // we will need per character in width. This will almost certainly result in fractional X-dimension pixels.
-    const auto widthAdvanceInPx = heightDesired * widthAdvance;
-
-    // Now reverse the "em" factor from above to turn the exact pixel width into a (probably) fractional
-    // height in pixels of each character. It's easier for us to pad out height and align vertically
-    // than it is horizontally.
-    const auto fontSize = roundf(widthAdvanceInPx) / widthAdvance;
-    _fontSize = fontSize;
-
-    // Now figure out the basic properties of the character height which include ascent and descent
-    // for this specific font size.
-    const auto ascent = (fontSize * fontMetrics.ascent) / fontMetrics.designUnitsPerEm;
-    const auto descent = (fontSize * fontMetrics.descent) / fontMetrics.designUnitsPerEm;
-
-    // Get the gap.
-    const auto gap = (fontSize * fontMetrics.lineGap) / fontMetrics.designUnitsPerEm;
-    const auto halfGap = gap / 2;
-
-    // We're going to build a line spacing object here to track all of this data in our format.
-    DWRITE_LINE_SPACING lineSpacing = {};
-    lineSpacing.method = DWRITE_LINE_SPACING_METHOD_UNIFORM;
-
-    // We need to make sure the baseline falls on a round pixel (not a fractional pixel).
-    // If the baseline is fractional, the text appears blurry, especially at small scales.
-    // Since we also need to make sure the bounding box as a whole is round pixels
-    // (because the entire console system maths in full cell units),
-    // we're just going to ceiling up the ascent and descent to make a full pixel amount
-    // and set the baseline to the full round pixel ascent value.
-    //
-    // For reference, for the letters "ag":
-    // ...
-    //          gggggg      bottom of previous line
-    //
-    // -----------------    <===========================================|
-    //                         | topSideBearing       |  1/2 lineGap    |
-    // aaaaaa   ggggggg     <-------------------------|-------------|   |
-    //      a   g    g                                |             |   |
-    //  aaaaa   ggggg                                 |<-ascent     |   |
-    // a    a   g                                     |             |   |---- lineHeight
-    // aaaaa a  gggggg      <----baseline, verticalOriginY----------|---|
-    //          g     g                               |<-descent    |   |
-    //          gggggg      <-------------------------|-------------|   |
-    //                         | bottomSideBearing    | 1/2 lineGap     |
-    // -----------------    <===========================================|
-    //
-    // aaaaaa   ggggggg     top of next line
-    // ...
-    //
-    // Also note...
-    // We're going to add half the line gap to the ascent and half the line gap to the descent
-    // to ensure that the spacing is balanced vertically.
-    // Generally speaking, the line gap is added to the ascent by DirectWrite itself for
-    // horizontally drawn text which can place the baseline and glyphs "lower" in the drawing
-    // box than would be desired for proper alignment of things like line and box characters
-    // which will try to sit centered in the area and touch perfectly with their neighbors.
-
-    const auto fullPixelAscent = ceil(ascent + halfGap);
-    const auto fullPixelDescent = ceil(descent + halfGap);
-    const auto defaultHeight = fullPixelAscent + fullPixelDescent;
-    const auto lineHeight = desired.GetCellSizeY().Resolve(defaultHeight, dpiF, heightDesired, widthAdvanceInPx);
-    const auto baseline = fullPixelAscent + (lineHeight - defaultHeight) / 2.0f;
-
-    lineSpacing.height = roundf(lineHeight);
-    lineSpacing.baseline = roundf(baseline);
-
-    // According to MSDN (https://docs.microsoft.com/en-us/windows/win32/api/dwrite_3/ne-dwrite_3-dwrite_font_line_gap_usage)
-    // Setting "ENABLED" means we've included the line gapping in the spacing numbers given.
-    lineSpacing.fontLineGapUsage = DWRITE_FONT_LINE_GAP_USAGE_ENABLED;
-
-    _lineSpacing = lineSpacing;
-
-    const auto widthApprox = desired.GetCellSizeX().Resolve(widthAdvanceInPx, dpiF, heightDesired, widthAdvanceInPx);
-    const auto widthExact = roundf(widthApprox);
-
-    // The scaled size needs to represent the pixel box that each character will fit within for the purposes
-    // of hit testing math and other such multiplication/division.
-    til::size coordSize;
-    coordSize.width = static_cast<til::CoordType>(widthExact);
-    coordSize.height = static_cast<til::CoordType>(lineSpacing.height);
-
-    // Unscaled is for the purposes of re-communicating this font back to the renderer again later.
-    // As such, we need to give the same original size parameter back here without padding
-    // or rounding or scaling manipulation.
-    const auto unscaled = desired.GetEngineSize();
-
-    const auto scaled = coordSize;
-
-    actual.SetFromEngine(_defaultFontInfo.GetFamilyName(),
-                         desired.GetFamily(),
-                         DefaultTextFormat()->GetFontWeight(),
-                         false,
-                         scaled,
-                         unscaled);
-
-    actual.SetFallback(_defaultFontInfo.GetFallback());
-
-    LineMetrics lineMetrics;
-    // There is no font metric for the grid line width, so we use a small
-    // multiple of the font size, which typically rounds to a pixel.
-    lineMetrics.gridlineWidth = std::round(fontSize * 0.025f);
-
-    // All other line metrics are in design units, so to get a pixel value,
-    // we scale by the font size divided by the design-units-per-em.
-    const auto scale = fontSize / fontMetrics.designUnitsPerEm;
-    lineMetrics.underlineOffset = std::round(fontMetrics.underlinePosition * scale);
-    lineMetrics.underlineWidth = std::round(fontMetrics.underlineThickness * scale);
-    lineMetrics.strikethroughOffset = std::round(fontMetrics.strikethroughPosition * scale);
-    lineMetrics.strikethroughWidth = std::round(fontMetrics.strikethroughThickness * scale);
-
-    // We always want the lines to be visible, so if a stroke width ends up
-    // at zero after rounding, we need to make it at least 1 pixel.
-    lineMetrics.gridlineWidth = std::max(lineMetrics.gridlineWidth, 1.0f);
-    lineMetrics.underlineWidth = std::max(lineMetrics.underlineWidth, 1.0f);
-    lineMetrics.strikethroughWidth = std::max(lineMetrics.strikethroughWidth, 1.0f);
-
-    // Offsets are relative to the base line of the font, so we subtract
-    // from the ascent to get an offset relative to the top of the cell.
-    lineMetrics.underlineOffset = lineSpacing.baseline - lineMetrics.underlineOffset;
-    lineMetrics.strikethroughOffset = lineSpacing.baseline - lineMetrics.strikethroughOffset;
-
-    // For double underlines we need a second offset, just below the first,
-    // but with a bit of a gap (about double the grid line width).
-    lineMetrics.underlineOffset2 = lineMetrics.underlineOffset +
-                                   lineMetrics.underlineWidth +
-                                   std::round(fontSize * 0.05f);
-
-    // However, we don't want the underline to extend past the bottom of the
-    // cell, so we clamp the offset to fit just inside.
-    const auto maxUnderlineOffset = lineSpacing.height - lineMetrics.underlineWidth;
-    lineMetrics.underlineOffset2 = std::min(lineMetrics.underlineOffset2, maxUnderlineOffset);
-
-    // But if the resulting gap isn't big enough even to register as a thicker
-    // line, it's better to place the second line slightly above the first.
-    if (lineMetrics.underlineOffset2 < lineMetrics.underlineOffset + lineMetrics.gridlineWidth)
-    {
-        lineMetrics.underlineOffset2 = lineMetrics.underlineOffset - lineMetrics.gridlineWidth;
-    }
-
-    // We also add half the stroke width to the offsets, since the line
-    // coordinates designate the center of the line.
-    lineMetrics.underlineOffset += lineMetrics.underlineWidth / 2.0f;
-    lineMetrics.underlineOffset2 += lineMetrics.underlineWidth / 2.0f;
-    lineMetrics.strikethroughOffset += lineMetrics.strikethroughWidth / 2.0f;
-
-    _lineMetrics = lineMetrics;
-
-    _glyphCell = actual.GetSize();
-}
-
-Microsoft::WRL::ComPtr<IDWriteTextFormat> DxFontRenderData::_BuildTextFormat(const DxFontInfo& fontInfo, const std::wstring_view localeName)
-{
-    Microsoft::WRL::ComPtr<IDWriteTextFormat> format;
-    THROW_IF_FAILED(_dwriteFactory->CreateTextFormat(fontInfo.GetFamilyName().data(),
-                                                     _nearbyCollection.get(),
-                                                     fontInfo.GetWeight(),
-                                                     fontInfo.GetStyle(),
-                                                     fontInfo.GetStretch(),
-                                                     _fontSize,
-                                                     localeName.data(),
-                                                     &format));
-
-    // If the OS supports IDWriteTextFormat3, set the font axes
-    ::Microsoft::WRL::ComPtr<IDWriteTextFormat3> format3;
-    if (!FAILED(format->QueryInterface(IID_PPV_ARGS(&format3))))
-    {
-        if (_inhibitUserWeight && !_axesVectorWithoutWeight.empty())
-        {
-            format3->SetFontAxisValues(_axesVectorWithoutWeight.data(), gsl::narrow<uint32_t>(_axesVectorWithoutWeight.size()));
-        }
-        else if (!_inhibitUserWeight && !_axesVector.empty())
-        {
-            format3->SetFontAxisValues(_axesVector.data(), gsl::narrow<uint32_t>(_axesVector.size()));
-        }
-    }
-
-    return format;
-}
+// Copyright (c) Microsoft Corporation.
+// Licensed under the MIT license.
+
+#include "precomp.h"
+#include "DxFontRenderData.h"
+
+#include <VersionHelpers.h>
+
+#include "../base/FontCache.h"
+
+static constexpr float POINTS_PER_INCH = 72.0f;
+static constexpr std::wstring_view FALLBACK_LOCALE = L"en-us";
+static constexpr size_t TAG_LENGTH = 4;
+
+using namespace Microsoft::Console::Render;
+
+DxFontRenderData::DxFontRenderData(::Microsoft::WRL::ComPtr<IDWriteFactory1> dwriteFactory) :
+    _dwriteFactory(dwriteFactory),
+    _nearbyCollection{ FontCache::GetCached() },
+    _fontSize{},
+    _glyphCell{},
+    _lineMetrics{},
+    _lineSpacing{}
+{
+}
+
+[[nodiscard]] Microsoft::WRL::ComPtr<IDWriteTextAnalyzer1> DxFontRenderData::Analyzer()
+{
+    if (!_dwriteTextAnalyzer)
+    {
+        Microsoft::WRL::ComPtr<IDWriteTextAnalyzer> analyzer;
+        THROW_IF_FAILED(_dwriteFactory->CreateTextAnalyzer(&analyzer));
+        THROW_IF_FAILED(analyzer.As(&_dwriteTextAnalyzer));
+    }
+
+    return _dwriteTextAnalyzer;
+}
+
+[[nodiscard]] Microsoft::WRL::ComPtr<IDWriteFontFallback> DxFontRenderData::SystemFontFallback()
+{
+    if (!_systemFontFallback)
+    {
+        ::Microsoft::WRL::ComPtr<IDWriteFactory2> factory2;
+        THROW_IF_FAILED(_dwriteFactory.As(&factory2));
+        factory2->GetSystemFontFallback(&_systemFontFallback);
+    }
+
+    return _systemFontFallback;
+}
+
+[[nodiscard]] std::wstring DxFontRenderData::UserLocaleName()
+{
+    if (_userLocaleName.empty())
+    {
+        std::array<wchar_t, LOCALE_NAME_MAX_LENGTH> localeName;
+
+        const auto returnCode = GetUserDefaultLocaleName(localeName.data(), gsl::narrow<int>(localeName.size()));
+        if (returnCode)
+        {
+            _userLocaleName = { localeName.data() };
+        }
+        else
+        {
+            _userLocaleName = { FALLBACK_LOCALE.data(), FALLBACK_LOCALE.size() };
+        }
+    }
+
+    return _userLocaleName;
+}
+
+[[nodiscard]] til::size DxFontRenderData::GlyphCell() noexcept
+{
+    return _glyphCell;
+}
+
+[[nodiscard]] DxFontRenderData::LineMetrics DxFontRenderData::GetLineMetrics() noexcept
+{
+    return _lineMetrics;
+}
+
+[[nodiscard]] DWRITE_FONT_WEIGHT DxFontRenderData::DefaultFontWeight() noexcept
+{
+    return _defaultFontInfo.GetWeight();
+}
+
+[[nodiscard]] DWRITE_FONT_STYLE DxFontRenderData::DefaultFontStyle() noexcept
+{
+    return _defaultFontInfo.GetStyle();
+}
+
+[[nodiscard]] DWRITE_FONT_STRETCH DxFontRenderData::DefaultFontStretch() noexcept
+{
+    return _defaultFontInfo.GetStretch();
+}
+
+[[nodiscard]] const std::vector<DWRITE_FONT_FEATURE>& DxFontRenderData::DefaultFontFeatures() const noexcept
+{
+    return _featureVector;
+}
+
+[[nodiscard]] Microsoft::WRL::ComPtr<IDWriteTextFormat> DxFontRenderData::DefaultTextFormat()
+{
+    return TextFormatWithAttribute(_defaultFontInfo.GetWeight(), _defaultFontInfo.GetStyle(), _defaultFontInfo.GetStretch());
+}
+
+[[nodiscard]] Microsoft::WRL::ComPtr<IDWriteFontFace1> DxFontRenderData::DefaultFontFace()
+{
+    return FontFaceWithAttribute(_defaultFontInfo.GetWeight(), _defaultFontInfo.GetStyle(), _defaultFontInfo.GetStretch());
+}
+
+[[nodiscard]] Microsoft::WRL::ComPtr<IBoxDrawingEffect> DxFontRenderData::DefaultBoxDrawingEffect()
+{
+    if (!_boxDrawingEffect)
+    {
+        // Calculate and cache the box effect for the base font. Scale is 1.0f because the base font is exactly the scale we want already.
+        THROW_IF_FAILED(s_CalculateBoxEffect(DefaultTextFormat().Get(), _glyphCell.width, DefaultFontFace().Get(), 1.0f, &_boxDrawingEffect));
+    }
+
+    return _boxDrawingEffect;
+}
+
+[[nodiscard]] Microsoft::WRL::ComPtr<IDWriteTextFormat> DxFontRenderData::TextFormatWithAttribute(DWRITE_FONT_WEIGHT weight,
+                                                                                                  DWRITE_FONT_STYLE style,
+                                                                                                  DWRITE_FONT_STRETCH stretch)
+{
+    const auto textFormatIt = _textFormatMap.find(_ToMapKey(weight, style, stretch));
+    if (textFormatIt == _textFormatMap.end())
+    {
+        auto fontInfo = _defaultFontInfo;
+        fontInfo.SetWeight(weight);
+        fontInfo.SetStyle(style);
+        fontInfo.SetStretch(stretch);
+
+        // Create the font with the fractional pixel height size.
+        // It should have an integer pixel width by our math.
+        // Then below, apply the line spacing to the format to position the floating point pixel height characters
+        // into a cell that has an integer pixel height leaving some padding above/below as necessary to round them out.
+        auto localeName = UserLocaleName();
+        Microsoft::WRL::ComPtr<IDWriteTextFormat> textFormat;
+        THROW_IF_FAILED(_BuildTextFormat(fontInfo, localeName).As(&textFormat));
+        THROW_IF_FAILED(textFormat->SetLineSpacing(_lineSpacing.method, _lineSpacing.height, _lineSpacing.baseline));
+        THROW_IF_FAILED(textFormat->SetParagraphAlignment(DWRITE_PARAGRAPH_ALIGNMENT_NEAR));
+        THROW_IF_FAILED(textFormat->SetWordWrapping(DWRITE_WORD_WRAPPING_NO_WRAP));
+
+        _textFormatMap.emplace(_ToMapKey(weight, style, stretch), textFormat);
+        return textFormat;
+    }
+    else
+    {
+        return textFormatIt->second;
+    }
+}
+
+[[nodiscard]] Microsoft::WRL::ComPtr<IDWriteFontFace1> DxFontRenderData::FontFaceWithAttribute(DWRITE_FONT_WEIGHT weight,
+                                                                                               DWRITE_FONT_STYLE style,
+                                                                                               DWRITE_FONT_STRETCH stretch)
+{
+    const auto fontFaceIt = _fontFaceMap.find(_ToMapKey(weight, style, stretch));
+    if (fontFaceIt == _fontFaceMap.end())
+    {
+        auto fontInfo = _defaultFontInfo;
+        fontInfo.SetWeight(weight);
+        fontInfo.SetStyle(style);
+        fontInfo.SetStretch(stretch);
+
+        auto fontLocaleName = UserLocaleName();
+        auto fontFace = fontInfo.ResolveFontFaceWithFallback(_nearbyCollection.get(), fontLocaleName);
+
+        _fontFaceMap.emplace(_ToMapKey(weight, style, stretch), fontFace);
+        return fontFace;
+    }
+    else
+    {
+        return fontFaceIt->second;
+    }
+}
+
+// Routine Description:
+// - Updates the font used for drawing
+// Arguments:
+// - desired - Information specifying the font that is requested
+// - actual - Filled with the nearest font actually chosen for drawing
+// - dpi - The DPI of the screen
+// Return Value:
+// - S_OK or relevant DirectX error
+[[nodiscard]] HRESULT DxFontRenderData::UpdateFont(const FontInfoDesired& desired, FontInfo& actual, const int dpi, const std::unordered_map<std::wstring_view, uint32_t>& features, const std::unordered_map<std::wstring_view, float>& axes) noexcept
+{
+    try
+    {
+        _userLocaleName.clear();
+        _textFormatMap.clear();
+        _fontFaceMap.clear();
+        _boxDrawingEffect.Reset();
+
+        // Initialize the default font info and build everything from here.
+        _defaultFontInfo = DxFontInfo(desired.GetFaceName(),
+                                      desired.GetWeight(),
+                                      DWRITE_FONT_STYLE_NORMAL,
+                                      DWRITE_FONT_STRETCH_NORMAL);
+
+        _SetFeatures(features);
+        _SetAxes(axes);
+
+        _BuildFontRenderData(desired, actual, dpi);
+    }
+    CATCH_RETURN();
+
+    return S_OK;
+}
+
+// Routine Description:
+// - Calculates the box drawing scale/translate matrix values to fit a box glyph into the cell as perfectly as possible.
+// Arguments:
+// - format - Text format used to determine line spacing (height including ascent & descent) as calculated from the base font.
+// - widthPixels - The pixel width of the available cell.
+// - face - The font face that is currently being used, may differ from the base font from the layout.
+// - fontScale -  if the given font face is going to be scaled versus the format, we need to know so we can compensate for that. pass 1.0f for no scaling.
+// - effect - Receives the effect to apply to box drawing characters. If no effect is received, special treatment isn't required.
+// Return Value:
+// - S_OK, GSL/WIL errors, DirectWrite errors, or math errors.
+[[nodiscard]] HRESULT STDMETHODCALLTYPE DxFontRenderData::s_CalculateBoxEffect(IDWriteTextFormat* format, size_t widthPixels, IDWriteFontFace1* face, float fontScale, IBoxDrawingEffect** effect) noexcept
+try
+{
+    // Check for bad in parameters.
+    RETURN_HR_IF(E_INVALIDARG, !format);
+    RETURN_HR_IF(E_INVALIDARG, !face);
+
+    // Check the out parameter and fill it up with null.
+    RETURN_HR_IF(E_INVALIDARG, !effect);
+    *effect = nullptr;
+
+    // The format is based around the main font that was specified by the user.
+    // We need to know its size as well as the final spacing that was calculated around
+    // it when it was first selected to get an idea of how large the bounding box is.
+    const auto fontSize = format->GetFontSize();
+
+    DWRITE_LINE_SPACING_METHOD spacingMethod;
+    float lineSpacing; // total height of the cells
+    float baseline; // vertical position counted down from the top where the characters "sit"
+    RETURN_IF_FAILED(format->GetLineSpacing(&spacingMethod, &lineSpacing, &baseline));
+
+    const auto ascentPixels = baseline;
+    const auto descentPixels = lineSpacing - baseline;
+
+    // We need this for the designUnitsPerEm which will be required to move back and forth between
+    // Design Units and Pixels. I'll elaborate below.
+    DWRITE_FONT_METRICS1 fontMetrics;
+    face->GetMetrics(&fontMetrics);
+
+    // If we had font fallback occur, the size of the font given to us (IDWriteFontFace1) can be different
+    // than the font size used for the original format (IDWriteTextFormat).
+    const auto scaledFontSize = fontScale * fontSize;
+
+    // This is Unicode FULL BLOCK U+2588.
+    // We presume that FULL BLOCK should be filling its entire cell in all directions so it should provide a good basis
+    // in knowing exactly where to touch every single edge.
+    // We're also presuming that the other box/line drawing glyphs were authored in this font to perfectly inscribe
+    // inside of FULL BLOCK, with the same left/top/right/bottom bearings so they would look great when drawn adjacent.
+    const UINT32 blockCodepoint = L'\x2588';
+
+    // Get the index of the block out of the font.
+    UINT16 glyphIndex;
+    RETURN_IF_FAILED(face->GetGlyphIndicesW(&blockCodepoint, 1, &glyphIndex));
+
+    // If it was 0, it wasn't found in the font. We're going to try again with
+    // Unicode BOX DRAWINGS LIGHT VERTICAL AND HORIZONTAL U+253C which should be touching
+    // all the edges of the possible rectangle, much like a full block should.
+    if (glyphIndex == 0)
+    {
+        const UINT32 alternateCp = L'\x253C';
+        RETURN_IF_FAILED(face->GetGlyphIndicesW(&alternateCp, 1, &glyphIndex));
+    }
+
+    // If we still didn't find the glyph index, we haven't implemented any further logic to figure out the box dimensions.
+    // So we're just going to leave successfully as is and apply no scaling factor. It might look not-right, but it won't
+    // stop the rendering pipeline.
+    RETURN_HR_IF(S_FALSE, glyphIndex == 0);
+
+    // Get the metrics of the given glyph, which we're going to treat as the outline box in which all line/block drawing
+    // glyphs will be inscribed within, perfectly touching each edge as to align when two cells meet.
+    DWRITE_GLYPH_METRICS boxMetrics = { 0 };
+    RETURN_IF_FAILED(face->GetDesignGlyphMetrics(&glyphIndex, 1, &boxMetrics));
+
+    // NOTE: All metrics we receive from DWRITE are going to be in "design units" which are a somewhat agnostic
+    //       way of describing proportions.
+    //       Converting back and forth between real pixels and design units is possible using
+    //       any font's specific fontSize and the designUnitsPerEm FONT_METRIC value.
+    //
+    // Here's what to know about the boxMetrics:
+    //
+    //
+    //
+    //   topLeft --> +--------------------------------+    ---
+    //               |         ^                      |     |
+    //               |         |  topSide             |     |
+    //               |         |  Bearing             |     |
+    //               |         v                      |     |
+    //               |      +-----------------+       |     |
+    //               |      |                 |       |     |
+    //               |      |                 |       |     | a
+    //               |      |                 |       |     | d
+    //               |      |                 |       |     | v
+    //               +<---->+                 |       |     | a
+    //               |      |                 |       |     | n
+    //               | left |                 |       |     | c
+    //               | Side |                 |       |     | e
+    //               | Bea- |                 |       |     | H
+    //               | ring |                 | right |     | e
+    //  vertical     |      |                 | Side  |     | i
+    //  OriginY -->  x      |                 | Bea-  |     | g
+    //               |      |                 | ring  |     | h
+    //               |      |                 |       |     | t
+    //               |      |                 +<----->+     |
+    //               |      +-----------------+       |     |
+    //               |                     ^          |     |
+    //               |       bottomSide    |          |     |
+    //               |          Bearing    |          |     |
+    //               |                     v          |     |
+    //               +--------------------------------+    ---
+    //
+    //
+    //               |                                |
+    //               +--------------------------------+
+    //               |         advanceWidth           |
+    //
+    //
+    // NOTE: The bearings can be negative, in which case it is specifying that the glyphs overhang the box
+    // as defined by the advanceHeight/width.
+    // See also: https://docs.microsoft.com/en-us/windows/win32/api/dwrite/ns-dwrite-dwrite_glyph_metrics
+
+    // The scale is a multiplier and the translation is addition. So *1 and +0 will mean nothing happens.
+    const auto defaultBoxVerticalScaleFactor = 1.0f;
+    auto boxVerticalScaleFactor = defaultBoxVerticalScaleFactor;
+    const auto defaultBoxVerticalTranslation = 0.0f;
+    auto boxVerticalTranslation = defaultBoxVerticalTranslation;
+    {
+        // First, find the dimensions of the glyph representing our fully filled box.
+
+        // Ascent is how far up from the baseline we'll draw.
+        // verticalOriginY is the measure from the topLeft corner of the bounding box down to where
+        // the glyph's version of the baseline is.
+        // topSideBearing is how much "gap space" is left between that topLeft and where the glyph
+        // starts drawing. Subtract the gap space to find how far is drawn upward from baseline.
+        const auto boxAscentDesignUnits = boxMetrics.verticalOriginY - boxMetrics.topSideBearing;
+
+        // Descent is how far down from the baseline we'll draw.
+        // advanceHeight is the total height of the drawn bounding box.
+        // verticalOriginY is how much was given to the ascent, so subtract that out.
+        // What remains is then the descent value. Remove the
+        // bottomSideBearing as the "gap space" on the bottom to find how far is drawn downward from baseline.
+        const auto boxDescentDesignUnits = boxMetrics.advanceHeight - boxMetrics.verticalOriginY - boxMetrics.bottomSideBearing;
+
+        // The height, then, of the entire box is just the sum of the ascent above the baseline and the descent below.
+        const auto boxHeightDesignUnits = boxAscentDesignUnits + boxDescentDesignUnits;
+
+        // Second, find the dimensions of the cell we're going to attempt to fit within.
+        // We know about the exact ascent/descent units in pixels as calculated when we chose a font and
+        // adjusted the ascent/descent for a nice perfect baseline and integer total height.
+        // All we need to do is adapt it into Design Units so it meshes nicely with the Design Units above.
+        // Use the formula: Pixels * Design Units Per Em / Font Size = Design Units
+        const auto cellAscentDesignUnits = ascentPixels * fontMetrics.designUnitsPerEm / scaledFontSize;
+        const auto cellDescentDesignUnits = descentPixels * fontMetrics.designUnitsPerEm / scaledFontSize;
+        const auto cellHeightDesignUnits = cellAscentDesignUnits + cellDescentDesignUnits;
+
+        // OK, now do a few checks. If the drawn box touches the top and bottom of the cell
+        // and the box is overall tall enough, then we'll not bother adjusting.
+        // We will presume the font author has set things as they wish them to be.
+        const auto boxTouchesCellTop = boxAscentDesignUnits >= cellAscentDesignUnits;
+        const auto boxTouchesCellBottom = boxDescentDesignUnits >= cellDescentDesignUnits;
+        const auto boxIsTallEnoughForCell = boxHeightDesignUnits >= cellHeightDesignUnits;
+
+        // If not...
+        if (!(boxTouchesCellTop && boxTouchesCellBottom && boxIsTallEnoughForCell))
+        {
+            // Find a scaling factor that will make the total height drawn of this box
+            // perfectly fit the same number of design units as the cell.
+            // Since scale factor is a multiplier, it doesn't matter that this is design units.
+            // The fraction between the two heights in pixels should be exactly the same
+            // (which is what will matter when we go to actually render it... the pixels that is.)
+            // Don't scale below 1.0. If it'd shrink, just center it at the prescribed scale.
+            boxVerticalScaleFactor = std::max(cellHeightDesignUnits / boxHeightDesignUnits, 1.0f);
+
+            // The box as scaled might be hanging over the top or bottom of the cell (or both).
+            // We find out the amount of overhang/underhang on both the top and the bottom.
+            const auto extraAscent = boxAscentDesignUnits * boxVerticalScaleFactor - cellAscentDesignUnits;
+            const auto extraDescent = boxDescentDesignUnits * boxVerticalScaleFactor - cellDescentDesignUnits;
+
+            // This took a bit of time and effort and it's difficult to put into words, but here goes.
+            // We want the average of the two magnitudes to find out how much to "take" from one and "give"
+            // to the other such that both are equal. We presume the glyphs are designed to be drawn
+            // centered in their box vertically to look good.
+            // The ordering around subtraction is required to ensure that the direction is correct with a negative
+            // translation moving up (taking excess descent and adding to ascent) and positive is the opposite.
+            const auto boxVerticalTranslationDesignUnits = (extraAscent - extraDescent) / 2;
+
+            // The translation is just a raw movement of pixels up or down. Since we were working in Design Units,
+            // we need to run the opposite algorithm shown above to go from Design Units to Pixels.
+            boxVerticalTranslation = boxVerticalTranslationDesignUnits * scaledFontSize / fontMetrics.designUnitsPerEm;
+        }
+    }
+
+    // The horizontal adjustments follow the exact same logic as the vertical ones.
+    const auto defaultBoxHorizontalScaleFactor = 1.0f;
+    auto boxHorizontalScaleFactor = defaultBoxHorizontalScaleFactor;
+    const auto defaultBoxHorizontalTranslation = 0.0f;
+    auto boxHorizontalTranslation = defaultBoxHorizontalTranslation;
+    {
+        // This is the only difference. We don't have a horizontalOriginX from the metrics.
+        // However, https://docs.microsoft.com/en-us/windows/win32/api/dwrite/ns-dwrite-dwrite_glyph_metrics says
+        // the X coordinate is specified by half the advanceWidth to the right of the horizontalOrigin.
+        // So we'll use that as the "center" and apply it the role that verticalOriginY had above.
+
+        const auto boxCenterDesignUnits = boxMetrics.advanceWidth / 2;
+        const auto boxLeftDesignUnits = boxCenterDesignUnits - boxMetrics.leftSideBearing;
+        const auto boxRightDesignUnits = boxMetrics.advanceWidth - boxMetrics.rightSideBearing - boxCenterDesignUnits;
+        const auto boxWidthDesignUnits = boxLeftDesignUnits + boxRightDesignUnits;
+
+        const auto cellWidthDesignUnits = widthPixels * fontMetrics.designUnitsPerEm / scaledFontSize;
+        const auto cellLeftDesignUnits = cellWidthDesignUnits / 2;
+        const auto cellRightDesignUnits = cellLeftDesignUnits;
+
+        const auto boxTouchesCellLeft = boxLeftDesignUnits >= cellLeftDesignUnits;
+        const auto boxTouchesCellRight = boxRightDesignUnits >= cellRightDesignUnits;
+        const auto boxIsWideEnoughForCell = boxWidthDesignUnits >= cellWidthDesignUnits;
+
+        if (!(boxTouchesCellLeft && boxTouchesCellRight && boxIsWideEnoughForCell))
+        {
+            boxHorizontalScaleFactor = std::max(cellWidthDesignUnits / boxWidthDesignUnits, 1.0f);
+            const auto extraLeft = boxLeftDesignUnits * boxHorizontalScaleFactor - cellLeftDesignUnits;
+            const auto extraRight = boxRightDesignUnits * boxHorizontalScaleFactor - cellRightDesignUnits;
+
+            const auto boxHorizontalTranslationDesignUnits = (extraLeft - extraRight) / 2;
+
+            boxHorizontalTranslation = boxHorizontalTranslationDesignUnits * scaledFontSize / fontMetrics.designUnitsPerEm;
+        }
+    }
+
+    // If we set anything, make a drawing effect. Otherwise, there isn't one.
+    if (defaultBoxVerticalScaleFactor != boxVerticalScaleFactor ||
+        defaultBoxVerticalTranslation != boxVerticalTranslation ||
+        defaultBoxHorizontalScaleFactor != boxHorizontalScaleFactor ||
+        defaultBoxHorizontalTranslation != boxHorizontalTranslation)
+    {
+        // OK, make the object that will represent our effect, stuff the metrics into it, and return it.
+        RETURN_IF_FAILED(WRL::MakeAndInitialize<BoxDrawingEffect>(effect, boxVerticalScaleFactor, boxVerticalTranslation, boxHorizontalScaleFactor, boxHorizontalTranslation));
+    }
+
+    return S_OK;
+}
+CATCH_RETURN()
+
+// Routine Description:
+// - Returns whether the user set or updated any of the font features to be applied
+bool DxFontRenderData::DidUserSetFeatures() const noexcept
+{
+    return _didUserSetFeatures;
+}
+
+// Routine Description:
+// - Returns whether the user set or updated any of the font axes to be applied
+bool DxFontRenderData::DidUserSetAxes() const noexcept
+{
+    return _didUserSetAxes;
+}
+
+// Routine Description:
+// - Function called to inform us whether to use the user set weight
+//   in the font axes
+// - Called by CustomTextLayout, when the text attribute is intense we should
+//   ignore the user set weight, otherwise setting the bold font axis
+//   breaks the bold font attribute
+// Arguments:
+// - inhibitUserWeight: boolean that tells us if we should use the user set weight
+//   in the font axes
+void DxFontRenderData::InhibitUserWeight(bool inhibitUserWeight) noexcept
+{
+    _inhibitUserWeight = inhibitUserWeight;
+}
+
+// Routine Description:
+// - Returns whether the set italic in the font axes
+// Return Value:
+// - True if the user set the italic axis to 1,
+//   false if the italic axis is not present or the italic axis is set to 0
+bool DxFontRenderData::DidUserSetItalic() const noexcept
+{
+    return _didUserSetItalic;
+}
+
+// Routine Description:
+// - Updates our internal map of font features with the given features
+// - NOTE TO CALLER: Make sure to call _BuildFontRenderData after calling this for the feature changes
+//   to take place
+// Arguments:
+// - features - the features to update our map with
+void DxFontRenderData::_SetFeatures(const std::unordered_map<std::wstring_view, uint32_t>& features)
+{
+    // Populate the feature map with the standard list first
+    std::unordered_map<DWRITE_FONT_FEATURE_TAG, uint32_t> featureMap{
+        { DWRITE_MAKE_FONT_FEATURE_TAG('c', 'a', 'l', 't'), 1 }, // Contextual Alternates
+        { DWRITE_MAKE_FONT_FEATURE_TAG('l', 'i', 'g', 'a'), 1 }, // Standard Ligatures
+        { DWRITE_MAKE_FONT_FEATURE_TAG('c', 'l', 'i', 'g'), 1 }, // Contextual Ligatures
+        { DWRITE_MAKE_FONT_FEATURE_TAG('k', 'e', 'r', 'n'), 1 } // Kerning
+    };
+
+    // Update our feature map with the provided features
+    if (!features.empty())
+    {
+        for (const auto& [tag, param] : features)
+        {
+            if (tag.length() == TAG_LENGTH)
+            {
+                featureMap.insert_or_assign(DWRITE_MAKE_FONT_FEATURE_TAG(til::at(tag, 0), til::at(tag, 1), til::at(tag, 2), til::at(tag, 3)), param);
+            }
+        }
+        _didUserSetFeatures = true;
+    }
+    else
+    {
+        _didUserSetFeatures = false;
+    }
+
+    // Convert the data to DWRITE_FONT_FEATURE and store it in a vector for CustomTextLayout
+    _featureVector.clear();
+    for (const auto [tag, param] : featureMap)
+    {
+        _featureVector.push_back(DWRITE_FONT_FEATURE{ tag, param });
+    }
+}
+
+// Routine Description:
+// - Updates our internal map of font axes with the given axes
+// - NOTE TO CALLER: Make sure to call _BuildFontRenderData after calling this for the axes changes
+//   to take place
+// Arguments:
+// - axes - the axes to update our map with
+void DxFontRenderData::_SetAxes(const std::unordered_map<std::wstring_view, float>& axes)
+{
+    // Clear out the old vector and booleans in case this is a hot reload
+    _axesVector = std::vector<DWRITE_FONT_AXIS_VALUE>{};
+    _didUserSetAxes = false;
+    _didUserSetItalic = false;
+
+    // Update our axis map with the provided axes
+    if (!axes.empty())
+    {
+        // Store the weight aside: we will be creating a span of all the axes in the vector except the weight,
+        // and then we will add the weight to the vector
+        // We are doing this so that when the text attribute is intense, we can apply all the axes except the weight
+        std::optional<DWRITE_FONT_AXIS_VALUE> weightAxis;
+
+        // Since we are calling an 'emplace_back' after creating the span,
+        // there is a chance a reallocation happens (if the vector needs to grow), which would make the span point to
+        // deallocated memory. To avoid this, make sure to reserve enough memory in the vector.
+        _axesVector.reserve(axes.size());
+
+#pragma warning(suppress : 26445) // the analyzer doesn't like reference to string_view
+        for (const auto& [axis, value] : axes)
+        {
+            if (axis.length() == TAG_LENGTH)
+            {
+                const auto dwriteFontAxis = DWRITE_FONT_AXIS_VALUE{ DWRITE_MAKE_FONT_AXIS_TAG(til::at(axis, 0), til::at(axis, 1), til::at(axis, 2), til::at(axis, 3)), value };
+                if (dwriteFontAxis.axisTag != DWRITE_FONT_AXIS_TAG_WEIGHT)
+                {
+                    _axesVector.emplace_back(dwriteFontAxis);
+                }
+                else
+                {
+                    weightAxis = dwriteFontAxis;
+                }
+                _didUserSetItalic |= dwriteFontAxis.axisTag == DWRITE_FONT_AXIS_TAG_ITALIC && value == 1;
+            }
+        }
+
+        // Make the span, which has all the axes except the weight
+        _axesVectorWithoutWeight = gsl::make_span(_axesVector);
+
+        // Add the weight axis to the vector if needed
+        if (weightAxis)
+        {
+            _axesVector.emplace_back(weightAxis.value());
+        }
+        _didUserSetAxes = true;
+    }
+}
+
+// Method Description:
+// - Converts a DWRITE_FONT_STRETCH enum into the corresponding float value to
+//   create a DWRITE_FONT_AXIS_VALUE with
+// Arguments:
+// - fontStretch: the old DWRITE_FONT_STRETCH enum to be converted into an axis value
+// Return value:
+// - The float value corresponding to the passed in fontStretch
+float DxFontRenderData::_FontStretchToWidthAxisValue(DWRITE_FONT_STRETCH fontStretch) noexcept
+{
+    // 10 elements from DWRITE_FONT_STRETCH_UNDEFINED (0) to DWRITE_FONT_STRETCH_ULTRA_EXPANDED (9)
+    static constexpr auto fontStretchEnumToVal = std::array{ 100.0f, 50.0f, 62.5f, 75.0f, 87.5f, 100.0f, 112.5f, 125.0f, 150.0f, 200.0f };
+
+    if (gsl::narrow_cast<size_t>(fontStretch) > fontStretchEnumToVal.size())
+    {
+        fontStretch = DWRITE_FONT_STRETCH_NORMAL;
+    }
+
+    return til::at(fontStretchEnumToVal, fontStretch);
+}
+
+// Method Description:
+// - Converts a DWRITE_FONT_STYLE enum into the corresponding float value to
+//   create a DWRITE_FONT_AXIS_VALUE with
+// Arguments:
+// - fontStyle: the old DWRITE_FONT_STYLE enum to be converted into an axis value
+// Return value:
+// - The float value corresponding to the passed in fontStyle
+float DxFontRenderData::_FontStyleToSlantFixedAxisValue(DWRITE_FONT_STYLE fontStyle) noexcept
+{
+    // DWRITE_FONT_STYLE_NORMAL (0), DWRITE_FONT_STYLE_OBLIQUE (1), DWRITE_FONT_STYLE_ITALIC (2)
+    static constexpr auto fontStyleEnumToVal = std::array{ 0.0f, -20.0f, -12.0f };
+
+    // Both DWRITE_FONT_STYLE_OBLIQUE and DWRITE_FONT_STYLE_ITALIC default to having slant.
+    // Though an italic font technically need not have slant (there exist upright ones), the
+    // vast majority of italic fonts are also slanted. Ideally the slant comes from the
+    // 'slnt' value in the STAT or fvar table, or the post table italic angle.
+
+    if (gsl::narrow_cast<size_t>(fontStyle) > fontStyleEnumToVal.size())
+    {
+        fontStyle = DWRITE_FONT_STYLE_NORMAL;
+    }
+
+    return til::at(fontStyleEnumToVal, fontStyle);
+}
+
+// Method Description:
+// - Fill any missing axis values that might be known but were unspecified, such as omitting
+//   the 'wght' axis tag but specifying the old DWRITE_FONT_WEIGHT enum
+// - This function will only be called with a valid IDWriteTextFormat3
+//   (on platforms where IDWriteTextFormat3 is supported)
+// Arguments:
+// - fontWeight: the old DWRITE_FONT_WEIGHT enum to be converted into an axis value
+// - fontStretch: the old DWRITE_FONT_STRETCH enum to be converted into an axis value
+// - fontStyle: the old DWRITE_FONT_STYLE enum to be converted into an axis value
+// - fontSize: the number to convert into an axis value
+// - format: the IDWriteTextFormat3 to get the defined axes from
+// Return value:
+// - The fully formed axes vector
+#pragma warning(suppress : 26429) // the analyzer doesn't detect that our FAIL_FAST_IF_NULL macro \
+    // checks format for nullness
+std::vector<DWRITE_FONT_AXIS_VALUE> DxFontRenderData::GetAxisVector(const DWRITE_FONT_WEIGHT fontWeight,
+                                                                    const DWRITE_FONT_STRETCH fontStretch,
+                                                                    const DWRITE_FONT_STYLE fontStyle,
+                                                                    IDWriteTextFormat3* format)
+{
+    FAIL_FAST_IF_NULL(format);
+
+    const auto axesCount = format->GetFontAxisValueCount();
+    std::vector<DWRITE_FONT_AXIS_VALUE> axesVector;
+    axesVector.resize(axesCount);
+    format->GetFontAxisValues(axesVector.data(), axesCount);
+
+    auto axisTagPresence = AxisTagPresence::None;
+    for (const auto& fontAxisValue : axesVector)
+    {
+        switch (fontAxisValue.axisTag)
+        {
+        case DWRITE_FONT_AXIS_TAG_WEIGHT:
+            WI_SetFlag(axisTagPresence, AxisTagPresence::Weight);
+            break;
+        case DWRITE_FONT_AXIS_TAG_WIDTH:
+            WI_SetFlag(axisTagPresence, AxisTagPresence::Width);
+            break;
+        case DWRITE_FONT_AXIS_TAG_ITALIC:
+            WI_SetFlag(axisTagPresence, AxisTagPresence::Italic);
+            break;
+        case DWRITE_FONT_AXIS_TAG_SLANT:
+            WI_SetFlag(axisTagPresence, AxisTagPresence::Slant);
+            break;
+        }
+    }
+
+    if (WI_IsFlagClear(axisTagPresence, AxisTagPresence::Weight))
+    {
+        axesVector.emplace_back(DWRITE_FONT_AXIS_VALUE{ DWRITE_FONT_AXIS_TAG_WEIGHT, gsl::narrow<float>(fontWeight) });
+    }
+    if (WI_IsFlagClear(axisTagPresence, AxisTagPresence::Width))
+    {
+        axesVector.emplace_back(DWRITE_FONT_AXIS_VALUE{ DWRITE_FONT_AXIS_TAG_WIDTH, _FontStretchToWidthAxisValue(fontStretch) });
+    }
+    if (WI_IsFlagClear(axisTagPresence, AxisTagPresence::Italic))
+    {
+        axesVector.emplace_back(DWRITE_FONT_AXIS_VALUE{ DWRITE_FONT_AXIS_TAG_ITALIC, (fontStyle == DWRITE_FONT_STYLE_ITALIC ? 1.0f : 0.0f) });
+    }
+    if (WI_IsFlagClear(axisTagPresence, AxisTagPresence::Slant))
+    {
+        axesVector.emplace_back(DWRITE_FONT_AXIS_VALUE{ DWRITE_FONT_AXIS_TAG_SLANT, _FontStyleToSlantFixedAxisValue(fontStyle) });
+    }
+
+    return axesVector;
+}
+
+// Routine Description:
+// - Build the needed data for rendering according to the font used
+// Arguments:
+// - desired - Information specifying the font that is requested
+// - actual - Filled with the nearest font actually chosen for drawing
+// - dpi - The DPI of the screen
+// Return Value:
+// - None
+void DxFontRenderData::_BuildFontRenderData(const FontInfoDesired& desired, FontInfo& actual, const int dpi)
+{
+    const auto dpiF = static_cast<float>(dpi);
+    auto fontLocaleName = UserLocaleName();
+    // This is the first attempt to resolve font face after `UpdateFont`.
+    // Note that the following line may cause property changes _inside_ `_defaultFontInfo` because the desired font may not exist.
+    // See the implementation of `ResolveFontFaceWithFallback` for details.
+    const auto face = _defaultFontInfo.ResolveFontFaceWithFallback(_nearbyCollection.get(), fontLocaleName);
+
+    DWRITE_FONT_METRICS1 fontMetrics;
+    face->GetMetrics(&fontMetrics);
+
+    const UINT32 spaceCodePoint = L'M';
+    UINT16 spaceGlyphIndex;
+    THROW_IF_FAILED(face->GetGlyphIndicesW(&spaceCodePoint, 1, &spaceGlyphIndex));
+
+    INT32 advanceInDesignUnits;
+    THROW_IF_FAILED(face->GetDesignGlyphAdvances(1, &spaceGlyphIndex, &advanceInDesignUnits));
+
+    DWRITE_GLYPH_METRICS spaceMetrics = { 0 };
+    THROW_IF_FAILED(face->GetDesignGlyphMetrics(&spaceGlyphIndex, 1, &spaceMetrics));
+
+    // The math here is actually:
+    // Requested Size in Points * DPI scaling factor * Points to Pixels scaling factor.
+    // - DPI = dots per inch
+    // - PPI = points per inch or "points" as usually seen when choosing a font size
+    // - The DPI scaling factor is the current monitor DPI divided by 96, the default DPI.
+    // - The Points to Pixels factor is based on the typography definition of 72 points per inch.
+    //    As such, converting requires taking the 96 pixel per inch default and dividing by the 72 points per inch
+    //    to get a factor of 1 and 1/3.
+    // This turns into something like:
+    // - 12 ppi font * (96 dpi / 96 dpi) * (96 dpi / 72 points per inch) = 16 pixels tall font for 100% display (96 dpi is 100%)
+    // - 12 ppi font * (144 dpi / 96 dpi) * (96 dpi / 72 points per inch) = 24 pixels tall font for 150% display (144 dpi is 150%)
+    // - 12 ppi font * (192 dpi / 96 dpi) * (96 dpi / 72 points per inch) = 32 pixels tall font for 200% display (192 dpi is 200%)
+    const auto heightDesired = desired.GetEngineSize().height / POINTS_PER_INCH * dpiF;
+
+    // The advance is the number of pixels left-to-right (X dimension) for the given font.
+    // We're finding a proportional factor here with the design units in "ems", not an actual pixel measurement.
+    const auto widthAdvance = static_cast<float>(advanceInDesignUnits) / fontMetrics.designUnitsPerEm;
+
+    // Use the real pixel height desired by the "em" factor for the width to get the number of pixels
+    // we will need per character in width. This will almost certainly result in fractional X-dimension pixels.
+    const auto widthAdvanceInPx = heightDesired * widthAdvance;
+
+    // Now reverse the "em" factor from above to turn the exact pixel width into a (probably) fractional
+    // height in pixels of each character. It's easier for us to pad out height and align vertically
+    // than it is horizontally.
+    const auto fontSize = roundf(widthAdvanceInPx) / widthAdvance;
+    _fontSize = fontSize;
+
+    // Now figure out the basic properties of the character height which include ascent and descent
+    // for this specific font size.
+    const auto ascent = (fontSize * fontMetrics.ascent) / fontMetrics.designUnitsPerEm;
+    const auto descent = (fontSize * fontMetrics.descent) / fontMetrics.designUnitsPerEm;
+
+    // Get the gap.
+    const auto gap = (fontSize * fontMetrics.lineGap) / fontMetrics.designUnitsPerEm;
+    const auto halfGap = gap / 2;
+
+    // We're going to build a line spacing object here to track all of this data in our format.
+    DWRITE_LINE_SPACING lineSpacing = {};
+    lineSpacing.method = DWRITE_LINE_SPACING_METHOD_UNIFORM;
+
+    // We need to make sure the baseline falls on a round pixel (not a fractional pixel).
+    // If the baseline is fractional, the text appears blurry, especially at small scales.
+    // Since we also need to make sure the bounding box as a whole is round pixels
+    // (because the entire console system maths in full cell units),
+    // we're just going to ceiling up the ascent and descent to make a full pixel amount
+    // and set the baseline to the full round pixel ascent value.
+    //
+    // For reference, for the letters "ag":
+    // ...
+    //          gggggg      bottom of previous line
+    //
+    // -----------------    <===========================================|
+    //                         | topSideBearing       |  1/2 lineGap    |
+    // aaaaaa   ggggggg     <-------------------------|-------------|   |
+    //      a   g    g                                |             |   |
+    //  aaaaa   ggggg                                 |<-ascent     |   |
+    // a    a   g                                     |             |   |---- lineHeight
+    // aaaaa a  gggggg      <----baseline, verticalOriginY----------|---|
+    //          g     g                               |<-descent    |   |
+    //          gggggg      <-------------------------|-------------|   |
+    //                         | bottomSideBearing    | 1/2 lineGap     |
+    // -----------------    <===========================================|
+    //
+    // aaaaaa   ggggggg     top of next line
+    // ...
+    //
+    // Also note...
+    // We're going to add half the line gap to the ascent and half the line gap to the descent
+    // to ensure that the spacing is balanced vertically.
+    // Generally speaking, the line gap is added to the ascent by DirectWrite itself for
+    // horizontally drawn text which can place the baseline and glyphs "lower" in the drawing
+    // box than would be desired for proper alignment of things like line and box characters
+    // which will try to sit centered in the area and touch perfectly with their neighbors.
+
+    const auto fullPixelAscent = ceil(ascent + halfGap);
+    const auto fullPixelDescent = ceil(descent + halfGap);
+    const auto defaultHeight = fullPixelAscent + fullPixelDescent;
+    const auto lineHeight = desired.GetCellSizeY().Resolve(defaultHeight, dpiF, heightDesired, widthAdvanceInPx);
+    const auto baseline = fullPixelAscent + (lineHeight - defaultHeight) / 2.0f;
+
+    lineSpacing.height = roundf(lineHeight);
+    lineSpacing.baseline = roundf(baseline);
+
+    // According to MSDN (https://docs.microsoft.com/en-us/windows/win32/api/dwrite_3/ne-dwrite_3-dwrite_font_line_gap_usage)
+    // Setting "ENABLED" means we've included the line gapping in the spacing numbers given.
+    lineSpacing.fontLineGapUsage = DWRITE_FONT_LINE_GAP_USAGE_ENABLED;
+
+    _lineSpacing = lineSpacing;
+
+    const auto widthApprox = desired.GetCellSizeX().Resolve(widthAdvanceInPx, dpiF, heightDesired, widthAdvanceInPx);
+    const auto widthExact = roundf(widthApprox);
+
+    // The scaled size needs to represent the pixel box that each character will fit within for the purposes
+    // of hit testing math and other such multiplication/division.
+    til::size coordSize;
+    coordSize.width = static_cast<til::CoordType>(widthExact);
+    coordSize.height = static_cast<til::CoordType>(lineSpacing.height);
+
+    // Unscaled is for the purposes of re-communicating this font back to the renderer again later.
+    // As such, we need to give the same original size parameter back here without padding
+    // or rounding or scaling manipulation.
+    const auto unscaled = desired.GetEngineSize();
+
+    const auto scaled = coordSize;
+
+    actual.SetFromEngine(_defaultFontInfo.GetFamilyName(),
+                         desired.GetFamily(),
+                         DefaultTextFormat()->GetFontWeight(),
+                         false,
+                         scaled,
+                         unscaled);
+
+    actual.SetFallback(_defaultFontInfo.GetFallback());
+
+    LineMetrics lineMetrics;
+    // There is no font metric for the grid line width, so we use a small
+    // multiple of the font size, which typically rounds to a pixel.
+    lineMetrics.gridlineWidth = std::round(fontSize * 0.025f);
+
+    // All other line metrics are in design units, so to get a pixel value,
+    // we scale by the font size divided by the design-units-per-em.
+    const auto scale = fontSize / fontMetrics.designUnitsPerEm;
+    lineMetrics.underlineOffset = std::round(fontMetrics.underlinePosition * scale);
+    lineMetrics.underlineWidth = std::round(fontMetrics.underlineThickness * scale);
+    lineMetrics.strikethroughOffset = std::round(fontMetrics.strikethroughPosition * scale);
+    lineMetrics.strikethroughWidth = std::round(fontMetrics.strikethroughThickness * scale);
+
+    // We always want the lines to be visible, so if a stroke width ends up
+    // at zero after rounding, we need to make it at least 1 pixel.
+    lineMetrics.gridlineWidth = std::max(lineMetrics.gridlineWidth, 1.0f);
+    lineMetrics.underlineWidth = std::max(lineMetrics.underlineWidth, 1.0f);
+    lineMetrics.strikethroughWidth = std::max(lineMetrics.strikethroughWidth, 1.0f);
+
+    // Offsets are relative to the base line of the font, so we subtract
+    // from the ascent to get an offset relative to the top of the cell.
+    lineMetrics.underlineOffset = lineSpacing.baseline - lineMetrics.underlineOffset;
+    lineMetrics.strikethroughOffset = lineSpacing.baseline - lineMetrics.strikethroughOffset;
+
+    // For double underlines we need a second offset, just below the first,
+    // but with a bit of a gap (about double the grid line width).
+    lineMetrics.underlineOffset2 = lineMetrics.underlineOffset +
+                                   lineMetrics.underlineWidth +
+                                   std::round(fontSize * 0.05f);
+
+    // However, we don't want the underline to extend past the bottom of the
+    // cell, so we clamp the offset to fit just inside.
+    const auto maxUnderlineOffset = lineSpacing.height - lineMetrics.underlineWidth;
+    lineMetrics.underlineOffset2 = std::min(lineMetrics.underlineOffset2, maxUnderlineOffset);
+
+    // But if the resulting gap isn't big enough even to register as a thicker
+    // line, it's better to place the second line slightly above the first.
+    if (lineMetrics.underlineOffset2 < lineMetrics.underlineOffset + lineMetrics.gridlineWidth)
+    {
+        lineMetrics.underlineOffset2 = lineMetrics.underlineOffset - lineMetrics.gridlineWidth;
+    }
+
+    // We also add half the stroke width to the offsets, since the line
+    // coordinates designate the center of the line.
+    lineMetrics.underlineOffset += lineMetrics.underlineWidth / 2.0f;
+    lineMetrics.underlineOffset2 += lineMetrics.underlineWidth / 2.0f;
+    lineMetrics.strikethroughOffset += lineMetrics.strikethroughWidth / 2.0f;
+
+    _lineMetrics = lineMetrics;
+
+    _glyphCell = actual.GetSize();
+}
+
+Microsoft::WRL::ComPtr<IDWriteTextFormat> DxFontRenderData::_BuildTextFormat(const DxFontInfo& fontInfo, const std::wstring_view localeName)
+{
+    Microsoft::WRL::ComPtr<IDWriteTextFormat> format;
+    THROW_IF_FAILED(_dwriteFactory->CreateTextFormat(fontInfo.GetFamilyName().data(),
+                                                     _nearbyCollection.get(),
+                                                     fontInfo.GetWeight(),
+                                                     fontInfo.GetStyle(),
+                                                     fontInfo.GetStretch(),
+                                                     _fontSize,
+                                                     localeName.data(),
+                                                     &format));
+
+    // If the OS supports IDWriteTextFormat3, set the font axes
+    ::Microsoft::WRL::ComPtr<IDWriteTextFormat3> format3;
+    if (!FAILED(format->QueryInterface(IID_PPV_ARGS(&format3))))
+    {
+        if (_inhibitUserWeight && !_axesVectorWithoutWeight.empty())
+        {
+            format3->SetFontAxisValues(_axesVectorWithoutWeight.data(), gsl::narrow<uint32_t>(_axesVectorWithoutWeight.size()));
+        }
+        else if (!_inhibitUserWeight && !_axesVector.empty())
+        {
+            format3->SetFontAxisValues(_axesVector.data(), gsl::narrow<uint32_t>(_axesVector.size()));
+        }
+    }
+
+    return format;
+}